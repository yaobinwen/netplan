--- conflicted
+++ resolved
@@ -1,19 +1,16 @@
-<<<<<<< HEAD
-netplan.io (0.40~18.04.1) bionic; urgency=medium
-=======
+netplan.io (0.40.1~18.04.1) UNRELEASED; urgency=medium
+
+  * Backport netplan 0.40.1 to 18.04. (LP: #1793309)
+
+ -- Mathieu Trudel-Lapierre <cyphermox@ubuntu.com>  Thu, 04 Oct 2018 13:58:24 -0400
+
 netplan.io (0.40.1) cosmic; urgency=medium
->>>>>>> c5719e2e
-
-  * Backport netplan 0.40 to 18.04. (LP: #1793309)
+
   * tests/generate.py: use random.sample() instead of random.choices() to
     better support older pythons.
   * Deal gracefully with empty files on 'netplan apply' (LP: #1795343)
 
-<<<<<<< HEAD
- -- Mathieu Trudel-Lapierre <cyphermox@ubuntu.com>  Fri, 21 Sep 2018 15:12:04 +0200
-=======
  -- Mathieu Trudel-Lapierre <cyphermox@ubuntu.com>  Thu, 04 Oct 2018 12:05:49 -0400
->>>>>>> c5719e2e
 
 netplan.io (0.40) cosmic; urgency=medium
 
