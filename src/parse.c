/*
 * Copyright (C) 2016 Canonical, Ltd.
 * Author: Martin Pitt <martin.pitt@ubuntu.com>
 *         Lukas Märdian <lukas.maerdian@canonical.com>
 *
 * This program is free software; you can redistribute it and/or modify
 * it under the terms of the GNU General Public License as published by
 * the Free Software Foundation; version 3.
 *
 * This program is distributed in the hope that it will be useful,
 * but WITHOUT ANY WARRANTY; without even the implied warranty of
 * MERCHANTABILITY or FITNESS FOR A PARTICULAR PURPOSE.  See the
 * GNU General Public License for more details.
 *
 * You should have received a copy of the GNU General Public License
 * along with this program.  If not, see <http://www.gnu.org/licenses/>.
 */

#include <stdarg.h>
#include <errno.h>
#include <regex.h>
#include <arpa/inet.h>

#include <glib.h>
#include <glib/gstdio.h>
#include <gio/gio.h>

#include <yaml.h>

#include "parse.h"
#include "error.h"
#include "validation.h"

/* convenience macro to put the offset of a NetplanNetDefinition field into "void* data" */
#define netdef_offset(field) GUINT_TO_POINTER(offsetof(NetplanNetDefinition, field))
#define route_offset(field) GUINT_TO_POINTER(offsetof(NetplanIPRoute, field))
#define ip_rule_offset(field) GUINT_TO_POINTER(offsetof(NetplanIPRule, field))
#define auth_offset(field) GUINT_TO_POINTER(offsetof(NetplanAuthenticationSettings, field))
#define access_point_offset(field) GUINT_TO_POINTER(offsetof(NetplanWifiAccessPoint, field))
#define ovs_settings_offset(field) GUINT_TO_POINTER(offsetof(NetplanOVSSettings, field))

/* NetplanNetDefinition that is currently being processed */
static NetplanNetDefinition* cur_netdef;

/* NetplanWifiAccessPoint that is currently being processed */
static NetplanWifiAccessPoint* cur_access_point;

/* authentication options that are currently being processed */
static NetplanAuthenticationSettings* cur_auth;

static NetplanIPRoute* cur_route;
static NetplanIPRule* cur_ip_rule;

static NetplanBackend backend_global, backend_cur_type;

/* global OpenVSwitch settings */
NetplanOVSSettings ovs_settings_global;

/* Global ID → NetplanNetDefinition* map for all parsed config files */
GHashTable* netdefs;

/* Contains the same objects as 'netdefs' but ordered by dependency */
GList* netdefs_ordered;

/* Set of IDs in currently parsed YAML file, for being able to detect
 * "duplicate ID within one file" vs. allowing a drop-in to override/amend an
 * existing definition */
static GHashTable* ids_in_file;

/**
 * Load YAML file name into a yaml_document_t.
 *
 * Returns: TRUE on success, FALSE if the document is malformed; @error gets set then.
 */
static gboolean
load_yaml(const char* yaml, yaml_document_t* doc, GError** error)
{
    FILE* fyaml = NULL;
    yaml_parser_t parser;
    gboolean ret = TRUE;

    current_file = yaml;

    fyaml = g_fopen(yaml, "r");
    if (!fyaml) {
        g_set_error(error, G_FILE_ERROR, errno, "Cannot open %s: %s", yaml, g_strerror(errno));
        return FALSE;
    }

    yaml_parser_initialize(&parser);
    yaml_parser_set_input_file(&parser, fyaml);
    if (!yaml_parser_load(&parser, doc)) {
        ret = parser_error(&parser, yaml, error);
    }

    yaml_parser_delete(&parser);
    fclose(fyaml);
    return ret;
}

#define YAML_VARIABLE_NODE  YAML_NO_NODE

/**
 * Raise a GError about a type mismatch and return FALSE.
 */
static gboolean
assert_type_fn(yaml_node_t* node, yaml_node_type_t expected_type, GError** error)
{
    if (node->type == expected_type)
        return TRUE;

    switch (expected_type) {
        case YAML_VARIABLE_NODE:
            /* Special case, defer sanity checking to the next handlers */
            return TRUE;
            break;
        case YAML_SCALAR_NODE:
            yaml_error(node, error, "expected scalar");
            break;
        case YAML_SEQUENCE_NODE:
            yaml_error(node, error, "expected sequence");
            break;
        case YAML_MAPPING_NODE:
            yaml_error(node, error, "expected mapping (check indentation)");
            break;

        // LCOV_EXCL_START
        default:
            g_assert_not_reached();
        // LCOV_EXCL_STOP
    }
    return FALSE;
}

#define assert_type(n,t) { if (!assert_type_fn(n,t,error)) return FALSE; }

static inline const char*
scalar(const yaml_node_t* node)
{
    return (const char*) node->data.scalar.value;
}

static void
add_missing_node(const yaml_node_t* node)
{
    NetplanMissingNode* missing;

    /* Let's capture the current netdef we were playing with along with the
     * actual yaml_node_t that errors (that is an identifier not previously
     * seen by the compiler). We can use it later to write an sensible error
     * message and point the user in the right direction. */
    missing = g_new0(NetplanMissingNode, 1);
    missing->netdef_id = cur_netdef->id;
    missing->node = node;

    g_debug("recording missing yaml_node_t %s", scalar(node));
    g_hash_table_insert(missing_id, (gpointer)scalar(node), missing);
}

/**
 * Check that node contains a valid ID/interface name. Raise GError if not.
 */
static gboolean
assert_valid_id(yaml_node_t* node, GError** error)
{
    static regex_t re;
    static gboolean re_inited = FALSE;

    assert_type(node, YAML_SCALAR_NODE);

    if (!re_inited) {
        g_assert(regcomp(&re, "^[[:alnum:][:punct:]]+$", REG_EXTENDED|REG_NOSUB) == 0);
        re_inited = TRUE;
    }

    if (regexec(&re, scalar(node), 0, NULL, 0) != 0)
        return yaml_error(node, error, "Invalid name '%s'", scalar(node));
    return TRUE;
}

/****************************************************
 * Data types and functions for interpreting YAML nodes
 ****************************************************/

typedef gboolean (*node_handler) (yaml_document_t* doc, yaml_node_t* node, const void* data, GError** error);

typedef struct mapping_entry_handler_s {
    /* mapping key (must be scalar) */
    const char* key;
    /* expected type  of the mapped value */
    yaml_node_type_t type;
    /* handler for the value of this key */
    node_handler handler;
    /* if type == YAML_MAPPING_NODE and handler is NULL, use process_mapping()
     * on this handler map as handler */
    const struct mapping_entry_handler_s* map_handlers;
    /* user_data */
    const void* data;
} mapping_entry_handler;

/**
 * Return the #mapping_entry_handler that matches @key, or NULL if not found.
 */
static const mapping_entry_handler*
get_handler(const mapping_entry_handler* handlers, const char* key)
{
    for (unsigned i = 0; handlers[i].key != NULL; ++i) {
        if (g_strcmp0(handlers[i].key, key) == 0)
            return &handlers[i];
    }
    return NULL;
}

/**
 * Call handlers for all entries in a YAML mapping.
 * @doc: The yaml_document_t
 * @node: The yaml_node_t to process, must be a #YAML_MAPPING_NODE
 * @handlers: Array of mapping_entry_handler with allowed keys
 * @error: Gets set on data type errors or unknown keys
 *
 * Returns: TRUE on success, FALSE on error (@error gets set then).
 */
static gboolean
process_mapping(yaml_document_t* doc, yaml_node_t* node, const mapping_entry_handler* handlers, GList** out_values, GError** error)
{
    yaml_node_pair_t* entry;

    assert_type(node, YAML_MAPPING_NODE);

    for (entry = node->data.mapping.pairs.start; entry < node->data.mapping.pairs.top; entry++) {
        yaml_node_t* key, *value;
        const mapping_entry_handler* h;

        g_assert(*error == NULL);

        key = yaml_document_get_node(doc, entry->key);
        value = yaml_document_get_node(doc, entry->value);
        assert_type(key, YAML_SCALAR_NODE);
        h = get_handler(handlers, scalar(key));
        if (!h)
            return yaml_error(key, error, "unknown key '%s'", scalar(key));
        assert_type(value, h->type);
        if (out_values)
            *out_values = g_list_prepend(*out_values, g_strdup(scalar(key)));
        if (h->map_handlers) {
            g_assert(h->handler == NULL);
            g_assert(h->type == YAML_MAPPING_NODE);
            if (!process_mapping(doc, value, h->map_handlers, NULL, error))
                return FALSE;
        } else {
            if (!h->handler(doc, value, h->data, error))
                return FALSE;
        }
    }

    return TRUE;
}

/*************************************************************
 * Generic helper functions to extract data from scalar nodes.
 *************************************************************/

/**
 * Handler for setting a guint field from a scalar node, inside a given struct
 * @entryptr: pointer to the begining of the to-be-modified data structure
 * @data: offset into entryptr struct where the guint field to write is located
 */
static gboolean
handle_generic_guint(yaml_document_t* doc, yaml_node_t* node, const void* entryptr, const void* data, GError** error)
{
    g_assert(entryptr);
    guint offset = GPOINTER_TO_UINT(data);
    guint64 v;
    gchar* endptr;

    v = g_ascii_strtoull(scalar(node), &endptr, 10);
    if (*endptr != '\0' || v > G_MAXUINT)
        return yaml_error(node, error, "invalid unsigned int value '%s'", scalar(node));

    *((guint*) ((void*) entryptr + offset)) = (guint) v;
    return TRUE;
}

/**
 * Handler for setting a string field from a scalar node, inside a given struct
 * @entryptr: pointer to the beginning of the to-be-modified data structure
 * @data: offset into entryptr struct where the const char* field to write is
 *        located
 */
static gboolean
handle_generic_str(yaml_document_t* doc, yaml_node_t* node, void* entryptr, const void* data, GError** error)
{
    g_assert(entryptr);
    guint offset = GPOINTER_TO_UINT(data);
    char** dest = (char**) ((void*) entryptr + offset);
    g_free(*dest);
    *dest = g_strdup(scalar(node));
    return TRUE;
}

/*
 * Handler for setting a MAC address field from a scalar node, inside a given struct
 * @entryptr: pointer to the beginning of the to-be-modified data structure
 * @data: offset into entryptr struct where the const char* field to write is
 *        located
 */
static gboolean
handle_generic_mac(yaml_document_t* doc, yaml_node_t* node, void* entryptr, const void* data, GError** error)
{
    g_assert(entryptr);
    static regex_t re;
    static gboolean re_inited = FALSE;

    g_assert(node->type == YAML_SCALAR_NODE);

    if (!re_inited) {
        g_assert(regcomp(&re, "^[[:xdigit:]][[:xdigit:]]:[[:xdigit:]][[:xdigit:]]:[[:xdigit:]][[:xdigit:]]:[[:xdigit:]][[:xdigit:]]:[[:xdigit:]][[:xdigit:]]:[[:xdigit:]][[:xdigit:]]$", REG_EXTENDED|REG_NOSUB) == 0);
        re_inited = TRUE;
    }

    if (regexec(&re, scalar(node), 0, NULL, 0) != 0)
        return yaml_error(node, error, "Invalid MAC address '%s', must be XX:XX:XX:XX:XX:XX", scalar(node));

    return handle_generic_str(doc, node, entryptr, data, error);
}

/*
 * Handler for setting a boolean field from a scalar node, inside a given struct
 * @entryptr: pointer to the beginning of the to-be-modified data structure
 * @data: offset into entryptr struct where the boolean field to write is located
*/
static gboolean
handle_generic_bool(yaml_document_t* doc, yaml_node_t* node, void* entryptr, const void* data, GError** error)
{
    guint offset = GPOINTER_TO_UINT(data);
    gboolean v;

    if (g_ascii_strcasecmp(scalar(node), "true") == 0 ||
        g_ascii_strcasecmp(scalar(node), "on") == 0 ||
        g_ascii_strcasecmp(scalar(node), "yes") == 0 ||
        g_ascii_strcasecmp(scalar(node), "y") == 0)
        v = TRUE;
    else if (g_ascii_strcasecmp(scalar(node), "false") == 0 ||
        g_ascii_strcasecmp(scalar(node), "off") == 0 ||
        g_ascii_strcasecmp(scalar(node), "no") == 0 ||
        g_ascii_strcasecmp(scalar(node), "n") == 0)
        v = FALSE;
    else
        return yaml_error(node, error, "invalid boolean value '%s'", scalar(node));

    *((gboolean*) ((void*) entryptr + offset)) = v;
    return TRUE;
}

/*
 * Handler for setting a HashTable field from a mapping node, inside a given struct
 * @entryptr: pointer to the beginning of the to-be-modified data structure
 * @data: offset into entryptr struct where the boolean field to write is located
*/
static gboolean
handle_generic_map(yaml_document_t* doc, yaml_node_t* node, void* entryptr, const void* data, GError** error)
{
    guint offset = GPOINTER_TO_UINT(data);
    GHashTable** map = (GHashTable**) ((void*) entryptr + offset);
    if (!*map)
        *map = g_hash_table_new(g_str_hash, g_str_equal);

    for (yaml_node_pair_t* entry = node->data.mapping.pairs.start; entry < node->data.mapping.pairs.top; entry++) {
        yaml_node_t* key, *value;

        key = yaml_document_get_node(doc, entry->key);
        value = yaml_document_get_node(doc, entry->value);

        assert_type(key, YAML_SCALAR_NODE);
        assert_type(value, YAML_SCALAR_NODE);

        /* TODO: make sure we free all the memory here */
        if (!g_hash_table_insert(*map, g_strdup(scalar(key)), g_strdup(scalar(value))))
            return yaml_error(node, error, "duplicate map entry '%s'", scalar(key));
    }

    return TRUE;
}


/**
 * Generic handler for setting a cur_netdef string field from a scalar node
 * @data: offset into NetplanNetDefinition where the const char* field to write is
 *        located
 */
static gboolean
handle_netdef_str(yaml_document_t* doc, yaml_node_t* node, const void* data, GError** error)
{
    return handle_generic_str(doc, node, cur_netdef, data, error);
}

/**
 * Generic handler for setting a cur_netdef ID/iface name field from a scalar node
 * @data: offset into NetplanNetDefinition where the const char* field to write is
 *        located
 */
static gboolean
handle_netdef_id(yaml_document_t* doc, yaml_node_t* node, const void* data, GError** error)
{
    if (!assert_valid_id(node, error))
        return FALSE;
    return handle_netdef_str(doc, node, data, error);
}

/**
 * Generic handler for setting a cur_netdef ID/iface name field referring to an
 * existing ID from a scalar node
 * @data: offset into NetplanNetDefinition where the NetplanNetDefinition* field to write is
 *        located
 */
static gboolean
handle_netdef_id_ref(yaml_document_t* doc, yaml_node_t* node, const void* data, GError** error)
{
    guint offset = GPOINTER_TO_UINT(data);
    NetplanNetDefinition* ref = NULL;

    ref = g_hash_table_lookup(netdefs, scalar(node));
    if (!ref) {
        add_missing_node(node);
    } else {
        *((NetplanNetDefinition**) ((void*) cur_netdef + offset)) = ref;
    }
    return TRUE;
}


/**
 * Generic handler for setting a cur_netdef MAC address field from a scalar node
 * @data: offset into NetplanNetDefinition where the const char* field to write is
 *        located
 */
static gboolean
handle_netdef_mac(yaml_document_t* doc, yaml_node_t* node, const void* data, GError** error)
{
    return handle_generic_mac(doc, node, cur_netdef, data, error);
}

/**
 * Generic handler for setting a cur_netdef gboolean field from a scalar node
 * @data: offset into NetplanNetDefinition where the gboolean field to write is located
 */
static gboolean
handle_netdef_bool(yaml_document_t* doc, yaml_node_t* node, const void* data, GError** error)
{
    return handle_generic_bool(doc, node, cur_netdef, data, error);
}

/**
 * Generic handler for setting a cur_netdef guint field from a scalar node
 * @data: offset into NetplanNetDefinition where the guint field to write is located
 */
static gboolean
handle_netdef_guint(yaml_document_t* doc, yaml_node_t* node, const void* data, GError** error)
{
    return handle_generic_guint(doc, node, cur_netdef, data, error);
}

static gboolean
handle_netdef_ip4(yaml_document_t* doc, yaml_node_t* node, const void* data, GError** error)
{
    guint offset = GPOINTER_TO_UINT(data);
    char** dest = (char**) ((void*) cur_netdef + offset);
    g_autofree char* addr = NULL;
    char* prefix_len;

    /* these addresses can't have /prefix_len */
    addr = g_strdup(scalar(node));
    prefix_len = strrchr(addr, '/');

    /* FIXME: stop excluding this from coverage; refactor address handling instead */
    // LCOV_EXCL_START
    if (prefix_len)
        return yaml_error(node, error,
                          "invalid address: a single IPv4 address (without /prefixlength) is required");

    /* is it an IPv4 address? */
    if (!is_ip4_address(addr))
        return yaml_error(node, error,
                          "invalid IPv4 address: %s", scalar(node));
    // LCOV_EXCL_STOP

    g_free(*dest);
    *dest = g_strdup(scalar(node));

    return TRUE;
}

static gboolean
handle_netdef_ip6(yaml_document_t* doc, yaml_node_t* node, const void* data, GError** error)
{
    guint offset = GPOINTER_TO_UINT(data);
    char** dest = (char**) ((void*) cur_netdef + offset);
    g_autofree char* addr = NULL;
    char* prefix_len;

    /* these addresses can't have /prefix_len */
    addr = g_strdup(scalar(node));
    prefix_len = strrchr(addr, '/');

    /* FIXME: stop excluding this from coverage; refactor address handling instead */
    // LCOV_EXCL_START
    if (prefix_len)
        return yaml_error(node, error,
                          "invalid address: a single IPv6 address (without /prefixlength) is required");

    /* is it an IPv6 address? */
    if (!is_ip6_address(addr))
        return yaml_error(node, error,
                          "invalid IPv6 address: %s", scalar(node));
    // LCOV_EXCL_STOP

    g_free(*dest);
    *dest = g_strdup(scalar(node));

    return TRUE;
}

static gboolean
handle_netdef_addrgen(yaml_document_t* doc, yaml_node_t* node, const void* _, GError** error)
{
    g_assert(cur_netdef);
    if (strcmp(scalar(node), "eui64") == 0)
        cur_netdef->ip6_addr_gen_mode = NETPLAN_ADDRGEN_EUI64;
    else if (strcmp(scalar(node), "stable-privacy") == 0)
        cur_netdef->ip6_addr_gen_mode = NETPLAN_ADDRGEN_STABLEPRIVACY;
    else
        return yaml_error(node, error, "unknown ipv6-address-generation '%s'", scalar(node));
    return TRUE;
}

static gboolean
handle_netdef_map(yaml_document_t* doc, yaml_node_t* node, const void* data, GError** error)
{
    g_assert(cur_netdef);
    return handle_generic_map(doc, node, cur_netdef, data, error);
}


/****************************************************
 * Grammar and handlers for network config "match" entry
 ****************************************************/

static const mapping_entry_handler match_handlers[] = {
    {"driver", YAML_SCALAR_NODE, handle_netdef_str, NULL, netdef_offset(match.driver)},
    {"macaddress", YAML_SCALAR_NODE, handle_netdef_mac, NULL, netdef_offset(match.mac)},
    {"name", YAML_SCALAR_NODE, handle_netdef_id, NULL, netdef_offset(match.original_name)},
    {NULL}
};

/****************************************************
 * Grammar and handlers for network config "auth" entry
 ****************************************************/

static gboolean
handle_auth_str(yaml_document_t* doc, yaml_node_t* node, const void* data, GError** error)
{
    g_assert(cur_auth);
    guint offset = GPOINTER_TO_UINT(data);
    char** dest = (char**) ((void*) cur_auth + offset);
    g_free(*dest);
    *dest = g_strdup(scalar(node));
    return TRUE;
}

static gboolean
handle_auth_key_management(yaml_document_t* doc, yaml_node_t* node, const void* _, GError** error)
{
    g_assert(cur_auth);
    if (strcmp(scalar(node), "none") == 0)
        cur_auth->key_management = NETPLAN_AUTH_KEY_MANAGEMENT_NONE;
    else if (strcmp(scalar(node), "psk") == 0)
        cur_auth->key_management = NETPLAN_AUTH_KEY_MANAGEMENT_WPA_PSK;
    else if (strcmp(scalar(node), "eap") == 0)
        cur_auth->key_management = NETPLAN_AUTH_KEY_MANAGEMENT_WPA_EAP;
    else if (strcmp(scalar(node), "802.1x") == 0)
        cur_auth->key_management = NETPLAN_AUTH_KEY_MANAGEMENT_8021X;
    else
        return yaml_error(node, error, "unknown key management type '%s'", scalar(node));
    return TRUE;
}

static gboolean
handle_auth_method(yaml_document_t* doc, yaml_node_t* node, const void* _, GError** error)
{
    g_assert(cur_auth);
    if (strcmp(scalar(node), "tls") == 0)
        cur_auth->eap_method = NETPLAN_AUTH_EAP_TLS;
    else if (strcmp(scalar(node), "peap") == 0)
        cur_auth->eap_method = NETPLAN_AUTH_EAP_PEAP;
    else if (strcmp(scalar(node), "ttls") == 0)
        cur_auth->eap_method = NETPLAN_AUTH_EAP_TTLS;
    else
        return yaml_error(node, error, "unknown EAP method '%s'", scalar(node));
    return TRUE;
}

static const mapping_entry_handler auth_handlers[] = {
    {"key-management", YAML_SCALAR_NODE, handle_auth_key_management},
    {"method", YAML_SCALAR_NODE, handle_auth_method},
    {"identity", YAML_SCALAR_NODE, handle_auth_str, NULL, auth_offset(identity)},
    {"anonymous-identity", YAML_SCALAR_NODE, handle_auth_str, NULL, auth_offset(anonymous_identity)},
    {"password", YAML_SCALAR_NODE, handle_auth_str, NULL, auth_offset(password)},
    {"ca-certificate", YAML_SCALAR_NODE, handle_auth_str, NULL, auth_offset(ca_certificate)},
    {"client-certificate", YAML_SCALAR_NODE, handle_auth_str, NULL, auth_offset(client_certificate)},
    {"client-key", YAML_SCALAR_NODE, handle_auth_str, NULL, auth_offset(client_key)},
    {"client-key-password", YAML_SCALAR_NODE, handle_auth_str, NULL, auth_offset(client_key_password)},
    {"phase2-auth", YAML_SCALAR_NODE, handle_auth_str, NULL, auth_offset(phase2_auth)},
    {NULL}
};

/****************************************************
 * Grammar and handlers for network device definition
 ****************************************************/

static NetplanBackend
get_default_backend_for_type(NetplanDefType type)
{
    if (backend_global != NETPLAN_BACKEND_NONE)
        return backend_global;

    /* networkd can handle all device types at the moment, so nothing
     * type-specific */
    return NETPLAN_BACKEND_NETWORKD;
}

static gboolean
handle_access_point_guint(yaml_document_t* doc, yaml_node_t* node, const void* data, GError** error)
{
    return handle_generic_guint(doc, node, cur_access_point, data, error);
}

static gboolean
handle_access_point_mac(yaml_document_t* doc, yaml_node_t* node, const void* data, GError** error)
{
    return handle_generic_mac(doc, node, cur_access_point, data, error);
}

static gboolean
handle_access_point_bool(yaml_document_t* doc, yaml_node_t* node, const void* data, GError** error)
{
    return handle_generic_bool(doc, node, cur_access_point, data, error);
}

static gboolean
handle_access_point_password(yaml_document_t* doc, yaml_node_t* node, const void* _, GError** error)
{
    g_assert(cur_access_point);
    /* shortcut for WPA-PSK */
    cur_access_point->has_auth = TRUE;
    cur_access_point->auth.key_management = NETPLAN_AUTH_KEY_MANAGEMENT_WPA_PSK;
    g_free(cur_access_point->auth.password);
    cur_access_point->auth.password = g_strdup(scalar(node));
    return TRUE;
}

static gboolean
handle_access_point_auth(yaml_document_t* doc, yaml_node_t* node, const void* _, GError** error)
{
    gboolean ret;

    g_assert(cur_access_point);
    cur_access_point->has_auth = TRUE;

    cur_auth = &cur_access_point->auth;
    ret = process_mapping(doc, node, auth_handlers, NULL, error);
    cur_auth = NULL;

    return ret;
}

static gboolean
handle_access_point_mode(yaml_document_t* doc, yaml_node_t* node, const void* _, GError** error)
{
    g_assert(cur_access_point);
    if (strcmp(scalar(node), "infrastructure") == 0)
        cur_access_point->mode = NETPLAN_WIFI_MODE_INFRASTRUCTURE;
    else if (strcmp(scalar(node), "adhoc") == 0)
        cur_access_point->mode = NETPLAN_WIFI_MODE_ADHOC;
    else if (strcmp(scalar(node), "ap") == 0)
        cur_access_point->mode = NETPLAN_WIFI_MODE_AP;
    else
        return yaml_error(node, error, "unknown wifi mode '%s'", scalar(node));
    return TRUE;
}

static gboolean
handle_access_point_band(yaml_document_t* doc, yaml_node_t* node, const void* _, GError** error)
{
    g_assert(cur_access_point);
    if (strcmp(scalar(node), "5GHz") == 0 || strcmp(scalar(node), "5G") == 0)
        cur_access_point->band = NETPLAN_WIFI_BAND_5;
    else if (strcmp(scalar(node), "2.4GHz") == 0 || strcmp(scalar(node), "2.4G") == 0)
        cur_access_point->band = NETPLAN_WIFI_BAND_24;
    else
        return yaml_error(node, error, "unknown wifi band '%s'", scalar(node));
    return TRUE;
}

static const mapping_entry_handler wifi_access_point_handlers[] = {
    {"band", YAML_SCALAR_NODE, handle_access_point_band},
    {"bssid", YAML_SCALAR_NODE, handle_access_point_mac, NULL, access_point_offset(bssid)},
    {"hidden", YAML_SCALAR_NODE, handle_access_point_bool, NULL, access_point_offset(hidden)},
    {"channel", YAML_SCALAR_NODE, handle_access_point_guint, NULL, access_point_offset(channel)},
    {"mode", YAML_SCALAR_NODE, handle_access_point_mode},
    {"password", YAML_SCALAR_NODE, handle_access_point_password},
    {"auth", YAML_MAPPING_NODE, handle_access_point_auth},
    {NULL}
};

/**
 * Parse scalar node's string into a netdef_backend.
 */
static gboolean
parse_renderer(yaml_node_t* node, NetplanBackend* backend, GError** error)
{
    if (strcmp(scalar(node), "networkd") == 0)
        *backend = NETPLAN_BACKEND_NETWORKD;
    else if (strcmp(scalar(node), "NetworkManager") == 0)
        *backend = NETPLAN_BACKEND_NM;
    else
        return yaml_error(node, error, "unknown renderer '%s'", scalar(node));
    return TRUE;
}

static gboolean
handle_netdef_renderer(yaml_document_t* doc, yaml_node_t* node, const void* _, GError** error)
{
    if (cur_netdef->type == NETPLAN_DEF_TYPE_VLAN) {
        if (strcmp(scalar(node), "sriov") == 0) {
            cur_netdef->sriov_vlan_filter = TRUE;
            return TRUE;
        }
    }

    return parse_renderer(node, &cur_netdef->backend, error);
}

static gboolean
handle_accept_ra(yaml_document_t* doc, yaml_node_t* node, const void* data, GError** error)
{
    if (g_ascii_strcasecmp(scalar(node), "true") == 0 ||
        g_ascii_strcasecmp(scalar(node), "on") == 0 ||
        g_ascii_strcasecmp(scalar(node), "yes") == 0 ||
        g_ascii_strcasecmp(scalar(node), "y") == 0)
        cur_netdef->accept_ra = NETPLAN_RA_MODE_ENABLED;
    else if (g_ascii_strcasecmp(scalar(node), "false") == 0 ||
        g_ascii_strcasecmp(scalar(node), "off") == 0 ||
        g_ascii_strcasecmp(scalar(node), "no") == 0 ||
        g_ascii_strcasecmp(scalar(node), "n") == 0)
        cur_netdef->accept_ra = NETPLAN_RA_MODE_DISABLED;
    else
        return yaml_error(node, error, "invalid boolean value '%s'", scalar(node));

    return TRUE;
}

static gboolean
handle_match(yaml_document_t* doc, yaml_node_t* node, const void* _, GError** error)
{
    cur_netdef->has_match = TRUE;
    return process_mapping(doc, node, match_handlers, NULL, error);
}

struct NetplanWifiWowlanType NETPLAN_WIFI_WOWLAN_TYPES[] = {
    {"default",            NETPLAN_WIFI_WOWLAN_DEFAULT},
    {"any",                NETPLAN_WIFI_WOWLAN_ANY},
    {"disconnect",         NETPLAN_WIFI_WOWLAN_DISCONNECT},
    {"magic_pkt",          NETPLAN_WIFI_WOWLAN_MAGIC},
    {"gtk_rekey_failure",  NETPLAN_WIFI_WOWLAN_GTK_REKEY_FAILURE},
    {"eap_identity_req",   NETPLAN_WIFI_WOWLAN_EAP_IDENTITY_REQ},
    {"four_way_handshake", NETPLAN_WIFI_WOWLAN_4WAY_HANDSHAKE},
    {"rfkill_release",     NETPLAN_WIFI_WOWLAN_RFKILL_RELEASE},
    {"tcp",                NETPLAN_WIFI_WOWLAN_TCP},
    {NULL},
};

static gboolean
handle_wowlan(yaml_document_t* doc, yaml_node_t* node, const void* _, GError** error)
{
    for (yaml_node_item_t *i = node->data.sequence.items.start; i < node->data.sequence.items.top; i++) {
        yaml_node_t *entry = yaml_document_get_node(doc, *i);
        assert_type(entry, YAML_SCALAR_NODE);
        int found = FALSE;

        for (unsigned i = 0; NETPLAN_WIFI_WOWLAN_TYPES[i].name != NULL; ++i) {
            if (g_ascii_strcasecmp(scalar(entry), NETPLAN_WIFI_WOWLAN_TYPES[i].name) == 0) {
                cur_netdef->wowlan |= NETPLAN_WIFI_WOWLAN_TYPES[i].flag;
                found = TRUE;
                break;
            }
        }
        if (!found)
            return yaml_error(node, error, "invalid value for wakeonwlan: '%s'", scalar(entry));
    }
    if (cur_netdef->wowlan > NETPLAN_WIFI_WOWLAN_DEFAULT && cur_netdef->wowlan & NETPLAN_WIFI_WOWLAN_TYPES[0].flag)
        return yaml_error(node, error, "'default' is an exclusive flag for wakeonwlan");
    return TRUE;
}

static gboolean
handle_auth(yaml_document_t* doc, yaml_node_t* node, const void* _, GError** error)
{
    gboolean ret;

    cur_netdef->has_auth = TRUE;

    cur_auth = &cur_netdef->auth;
    ret = process_mapping(doc, node, auth_handlers, NULL, error);
    cur_auth = NULL;

    return ret;
}

static gboolean
handle_addresses(yaml_document_t* doc, yaml_node_t* node, const void* _, GError** error)
{
    for (yaml_node_item_t *i = node->data.sequence.items.start; i < node->data.sequence.items.top; i++) {
        g_autofree char* addr = NULL;
        char* prefix_len;
        guint64 prefix_len_num;
        yaml_node_t *entry = yaml_document_get_node(doc, *i);
        assert_type(entry, YAML_SCALAR_NODE);

        /* split off /prefix_len */
        addr = g_strdup(scalar(entry));
        prefix_len = strrchr(addr, '/');
        if (!prefix_len)
            return yaml_error(node, error, "address '%s' is missing /prefixlength", scalar(entry));
        *prefix_len = '\0';
        prefix_len++; /* skip former '/' into first char of prefix */
        prefix_len_num = g_ascii_strtoull(prefix_len, NULL, 10);

        /* is it an IPv4 address? */
        if (is_ip4_address(addr)) {
            if (prefix_len_num == 0 || prefix_len_num > 32)
                return yaml_error(node, error, "invalid prefix length in address '%s'", scalar(entry));

            if (!cur_netdef->ip4_addresses)
                cur_netdef->ip4_addresses = g_array_new(FALSE, FALSE, sizeof(char*));
            char* s = g_strdup(scalar(entry));
            g_array_append_val(cur_netdef->ip4_addresses, s);
            continue;
        }

        /* is it an IPv6 address? */
        if (is_ip6_address(addr)) {
            if (prefix_len_num == 0 || prefix_len_num > 128)
                return yaml_error(node, error, "invalid prefix length in address '%s'", scalar(entry));
            if (!cur_netdef->ip6_addresses)
                cur_netdef->ip6_addresses = g_array_new(FALSE, FALSE, sizeof(char*));
            char* s = g_strdup(scalar(entry));
            g_array_append_val(cur_netdef->ip6_addresses, s);
            continue;
        }

        return yaml_error(node, error, "malformed address '%s', must be X.X.X.X/NN or X:X:X:X:X:X:X:X/NN", scalar(entry));
    }

    return TRUE;
}

static gboolean
handle_gateway4(yaml_document_t* doc, yaml_node_t* node, const void* _, GError** error)
{
    if (!is_ip4_address(scalar(node)))
        return yaml_error(node, error, "invalid IPv4 address '%s'", scalar(node));
    cur_netdef->gateway4 = g_strdup(scalar(node));
    return TRUE;
}

static gboolean
handle_gateway6(yaml_document_t* doc, yaml_node_t* node, const void* _, GError** error)
{
    if (!is_ip6_address(scalar(node)))
        return yaml_error(node, error, "invalid IPv6 address '%s'", scalar(node));
    cur_netdef->gateway6 = g_strdup(scalar(node));
    return TRUE;
}

static gboolean
handle_wifi_access_points(yaml_document_t* doc, yaml_node_t* node, const void* data, GError** error)
{
    for (yaml_node_pair_t* entry = node->data.mapping.pairs.start; entry < node->data.mapping.pairs.top; entry++) {
        yaml_node_t* key, *value;

        key = yaml_document_get_node(doc, entry->key);
        assert_type(key, YAML_SCALAR_NODE);
        value = yaml_document_get_node(doc, entry->value);
        assert_type(value, YAML_MAPPING_NODE);

        g_assert(cur_access_point == NULL);
        cur_access_point = g_new0(NetplanWifiAccessPoint, 1);
        cur_access_point->ssid = g_strdup(scalar(key));
        g_debug("%s: adding wifi AP '%s'", cur_netdef->id, cur_access_point->ssid);

        if (!cur_netdef->access_points)
            cur_netdef->access_points = g_hash_table_new(g_str_hash, g_str_equal);
        if (!g_hash_table_insert(cur_netdef->access_points, cur_access_point->ssid, cur_access_point)) {
            /* Even in the error case, NULL out cur_access_point. Otherwise we
             * have an assert failure if we do a multi-pass parse. */
            gboolean ret;

            ret = yaml_error(key, error, "%s: Duplicate access point SSID '%s'", cur_netdef->id, cur_access_point->ssid);
            cur_access_point = NULL;
            return ret;
        }

        if (!process_mapping(doc, value, wifi_access_point_handlers, NULL, error)) {
            cur_access_point = NULL;
            return FALSE;
        }

        cur_access_point = NULL;
    }
    return TRUE;
}

/**
 * Handler for bridge "interfaces:" list. We don't store that list in cur_netdef,
 * but set cur_netdef's ID in all listed interfaces' "bond" or "bridge" field.
 * @data: ignored
 */
static gboolean
handle_bridge_interfaces(yaml_document_t* doc, yaml_node_t* node, const void* data, GError** error)
{
    /* all entries must refer to already defined IDs */
    for (yaml_node_item_t *i = node->data.sequence.items.start; i < node->data.sequence.items.top; i++) {
        yaml_node_t *entry = yaml_document_get_node(doc, *i);
        NetplanNetDefinition *component;

        assert_type(entry, YAML_SCALAR_NODE);
        component = g_hash_table_lookup(netdefs, scalar(entry));
        if (!component) {
            add_missing_node(entry);
        } else {
            if (component->bridge && g_strcmp0(component->bridge, cur_netdef->id) != 0)
                return yaml_error(node, error, "%s: interface '%s' is already assigned to bridge %s",
                                  cur_netdef->id, scalar(entry), component->bridge);
            if (component->bond)
                return yaml_error(node, error, "%s: interface '%s' is already assigned to bond %s",
                                  cur_netdef->id, scalar(entry), component->bond);
           component->bridge = g_strdup(cur_netdef->id);
        }
    }

    return TRUE;
}

/**
 * Handler for bond "mode" types.
 * @data: offset into NetplanNetDefinition where the const char* field to write is
 *        located
 */
static gboolean
handle_bond_mode(yaml_document_t* doc, yaml_node_t* node, const void* data, GError** error)
{
    if (!(strcmp(scalar(node), "balance-rr") == 0 ||
        strcmp(scalar(node), "active-backup") == 0 ||
        strcmp(scalar(node), "balance-xor") == 0 ||
        strcmp(scalar(node), "broadcast") == 0 ||
        strcmp(scalar(node), "802.3ad") == 0 ||
        strcmp(scalar(node), "balance-tlb") == 0 ||
        strcmp(scalar(node), "balance-alb") == 0 ||
        strcmp(scalar(node), "balance-tcp") == 0 || // only supported for OVS
        strcmp(scalar(node), "balance-slb") == 0))  // only supported for OVS
        return yaml_error(node, error, "unknown bond mode '%s'", scalar(node));

    /* Implicitly set NETPLAN_BACKEND_OVS if ovs-only mode selected */
    if (!strcmp(scalar(node), "balance-tcp") ||
        !strcmp(scalar(node), "balance-slb")) {
        g_debug("%s: mode '%s' only supported with openvswitch, choosing this backend",
                cur_netdef->id, scalar(node));
        cur_netdef->backend = NETPLAN_BACKEND_OVS;
    }

    return handle_netdef_str(doc, node, data, error);
}

/**
 * Handler for bond "interfaces:" list.
 * @data: ignored
 */
static gboolean
handle_bond_interfaces(yaml_document_t* doc, yaml_node_t* node, const void* data, GError** error)
{
    /* all entries must refer to already defined IDs */
    for (yaml_node_item_t *i = node->data.sequence.items.start; i < node->data.sequence.items.top; i++) {
        yaml_node_t *entry = yaml_document_get_node(doc, *i);
        NetplanNetDefinition *component;

        assert_type(entry, YAML_SCALAR_NODE);
        component = g_hash_table_lookup(netdefs, scalar(entry));
        if (!component) {
            add_missing_node(entry);
        } else {
            if (component->bridge)
                return yaml_error(node, error, "%s: interface '%s' is already assigned to bridge %s",
                                  cur_netdef->id, scalar(entry), component->bridge);
            if (component->bond && g_strcmp0(component->bond, cur_netdef->id) != 0)
                return yaml_error(node, error, "%s: interface '%s' is already assigned to bond %s",
                                  cur_netdef->id, scalar(entry), component->bond);
            component->bond = g_strdup(cur_netdef->id);
        }
    }

    return TRUE;
}


static gboolean
handle_nameservers_search(yaml_document_t* doc, yaml_node_t* node, const void* _, GError** error)
{
    for (yaml_node_item_t *i = node->data.sequence.items.start; i < node->data.sequence.items.top; i++) {
        yaml_node_t *entry = yaml_document_get_node(doc, *i);
        assert_type(entry, YAML_SCALAR_NODE);
        if (!cur_netdef->search_domains)
            cur_netdef->search_domains = g_array_new(FALSE, FALSE, sizeof(char*));
        char* s = g_strdup(scalar(entry));
        g_array_append_val(cur_netdef->search_domains, s);
    }
    return TRUE;
}

static gboolean
handle_nameservers_addresses(yaml_document_t* doc, yaml_node_t* node, const void* _, GError** error)
{
    for (yaml_node_item_t *i = node->data.sequence.items.start; i < node->data.sequence.items.top; i++) {
        yaml_node_t *entry = yaml_document_get_node(doc, *i);
        assert_type(entry, YAML_SCALAR_NODE);

        /* is it an IPv4 address? */
        if (is_ip4_address(scalar(entry))) {
            if (!cur_netdef->ip4_nameservers)
                cur_netdef->ip4_nameservers = g_array_new(FALSE, FALSE, sizeof(char*));
            char* s = g_strdup(scalar(entry));
            g_array_append_val(cur_netdef->ip4_nameservers, s);
            continue;
        }

        /* is it an IPv6 address? */
        if (is_ip6_address(scalar(entry))) {
            if (!cur_netdef->ip6_nameservers)
                cur_netdef->ip6_nameservers = g_array_new(FALSE, FALSE, sizeof(char*));
            char* s = g_strdup(scalar(entry));
            g_array_append_val(cur_netdef->ip6_nameservers, s);
            continue;
        }

        return yaml_error(node, error, "malformed address '%s', must be X.X.X.X or X:X:X:X:X:X:X:X", scalar(entry));
    }

    return TRUE;
}

static gboolean
handle_link_local(yaml_document_t* doc, yaml_node_t* node, const void* _, GError** error)
{
    gboolean ipv4 = FALSE;
    gboolean ipv6 = FALSE;

    for (yaml_node_item_t *i = node->data.sequence.items.start; i < node->data.sequence.items.top; i++) {
        yaml_node_t *entry = yaml_document_get_node(doc, *i);

        assert_type(entry, YAML_SCALAR_NODE);

        if (g_ascii_strcasecmp(scalar(entry), "ipv4") == 0)
            ipv4 = TRUE;
        else if (g_ascii_strcasecmp(scalar(entry), "ipv6") == 0)
            ipv6 = TRUE;
        else
            return yaml_error(node, error, "invalid value for link-local: '%s'", scalar(entry));
    }

    cur_netdef->linklocal.ipv4 = ipv4;
    cur_netdef->linklocal.ipv6 = ipv6;

    return TRUE;
}

struct NetplanOptionalAddressType NETPLAN_OPTIONAL_ADDRESS_TYPES[] = {
    {"ipv4-ll", NETPLAN_OPTIONAL_IPV4_LL},
    {"ipv6-ra", NETPLAN_OPTIONAL_IPV6_RA},
    {"dhcp4",   NETPLAN_OPTIONAL_DHCP4},
    {"dhcp6",   NETPLAN_OPTIONAL_DHCP6},
    {"static",  NETPLAN_OPTIONAL_STATIC},
    {NULL},
};

static gboolean
handle_optional_addresses(yaml_document_t* doc, yaml_node_t* node, const void* _, GError** error)
{
    for (yaml_node_item_t *i = node->data.sequence.items.start; i < node->data.sequence.items.top; i++) {
        yaml_node_t *entry = yaml_document_get_node(doc, *i);
        assert_type(entry, YAML_SCALAR_NODE);
        int found = FALSE;

        for (unsigned i = 0; NETPLAN_OPTIONAL_ADDRESS_TYPES[i].name != NULL; ++i) {
            if (g_ascii_strcasecmp(scalar(entry), NETPLAN_OPTIONAL_ADDRESS_TYPES[i].name) == 0) {
                cur_netdef->optional_addresses |= NETPLAN_OPTIONAL_ADDRESS_TYPES[i].flag;
                found = TRUE;
                break;
            }
        }
        if (!found) {
            return yaml_error(node, error, "invalid value for optional-addresses: '%s'", scalar(entry));
        }
    }
    return TRUE;
}

static int
get_ip_family(const char* address)
{
    g_autofree char *ip_str;
    char *prefix_len;

    ip_str = g_strdup(address);
    prefix_len = strrchr(ip_str, '/');
    if (prefix_len)
        *prefix_len = '\0';

    if (is_ip4_address(ip_str))
        return AF_INET;

    if (is_ip6_address(ip_str))
        return AF_INET6;

    return -1;
}

static gboolean
check_and_set_family(int family, guint* dest)
{
    if (*dest != -1 && *dest != family)
        return FALSE;

    *dest = family;

    return TRUE;
}

/* TODO: (cyphermox) Refactor the functions below. There's a lot of room for reuse. */

static gboolean
handle_routes_bool(yaml_document_t* doc, yaml_node_t* node, const void* data, GError** error)
{
    return handle_generic_bool(doc, node, cur_route, data, error);
}

static gboolean
handle_routes_scope(yaml_document_t* doc, yaml_node_t* node, const void* data, GError** error)
{
    if (cur_route->scope)
        g_free(cur_route->scope);
    cur_route->scope = g_strdup(scalar(node));

    if (g_ascii_strcasecmp(cur_route->scope, "global") == 0 ||
        g_ascii_strcasecmp(cur_route->scope, "link") == 0 ||
        g_ascii_strcasecmp(cur_route->scope, "host") == 0)
        return TRUE;

    return yaml_error(node, error, "invalid route scope '%s'", cur_route->scope);
}

static gboolean
handle_routes_type(yaml_document_t* doc, yaml_node_t* node, const void* data, GError** error)
{
    if (cur_route->type)
        g_free(cur_route->type);
    cur_route->type = g_strdup(scalar(node));

    if (g_ascii_strcasecmp(cur_route->type, "unicast") == 0 ||
        g_ascii_strcasecmp(cur_route->type, "unreachable") == 0 ||
        g_ascii_strcasecmp(cur_route->type, "blackhole") == 0 ||
        g_ascii_strcasecmp(cur_route->type, "prohibit") == 0)
        return TRUE;

    return yaml_error(node, error, "invalid route type '%s'", cur_route->type);
}

static gboolean
handle_routes_ip(yaml_document_t* doc, yaml_node_t* node, const void* data, GError** error)
{
    guint offset = GPOINTER_TO_UINT(data);
    int family = get_ip_family(scalar(node));
    char** dest = (char**) ((void*) cur_route + offset);
    g_free(*dest);

    if (family < 0)
        return yaml_error(node, error, "invalid IP family '%d'", family);

    if (!check_and_set_family(family, &cur_route->family))
        return yaml_error(node, error, "IP family mismatch in route to %s", scalar(node));

    *dest = g_strdup(scalar(node));

    return TRUE;
}

static gboolean
handle_ip_rule_ip(yaml_document_t* doc, yaml_node_t* node, const void* data, GError** error)
{
    guint offset = GPOINTER_TO_UINT(data);
    int family = get_ip_family(scalar(node));
    char** dest = (char**) ((void*) cur_ip_rule + offset);
    g_free(*dest);

    if (family < 0)
        return yaml_error(node, error, "invalid IP family '%d'", family);

    if (!check_and_set_family(family, &cur_ip_rule->family))
        return yaml_error(node, error, "IP family mismatch in route to %s", scalar(node));

    *dest = g_strdup(scalar(node));

    return TRUE;
}

static gboolean
handle_ip_rule_prio(yaml_document_t* doc, yaml_node_t* node, const void* data, GError** error)
{
    guint64 v;
    gchar* endptr;

    v = g_ascii_strtoull(scalar(node), &endptr, 10);
    if (*endptr != '\0' || v > G_MAXUINT)
        return yaml_error(node, error, "invalid priority value '%s'", scalar(node));

    cur_ip_rule->priority = (guint) v;
    return TRUE;
}

static gboolean
handle_ip_rule_tos(yaml_document_t* doc, yaml_node_t* node, const void* data, GError** error)
{
    guint64 v;
    gchar* endptr;

    v = g_ascii_strtoull(scalar(node), &endptr, 10);
    if (*endptr != '\0' || v > 255)
        return yaml_error(node, error, "invalid ToS (must be between 0 and 255): %s", scalar(node));

    cur_ip_rule->tos = (guint) v;
    return TRUE;
}

static gboolean
handle_routes_table(yaml_document_t* doc, yaml_node_t* node, const void* data, GError** error)
{
    guint64 v;
    gchar* endptr;

    v = g_ascii_strtoull(scalar(node), &endptr, 10);
    if (*endptr != '\0' || v > G_MAXUINT)
        return yaml_error(node, error, "invalid routing table '%s'", scalar(node));

    cur_route->table = (guint) v;
    return TRUE;
}

static gboolean
handle_ip_rule_table(yaml_document_t* doc, yaml_node_t* node, const void* data, GError** error)
{
    guint64 v;
    gchar* endptr;

    v = g_ascii_strtoull(scalar(node), &endptr, 10);
    if (*endptr != '\0' || v > G_MAXUINT)
        return yaml_error(node, error, "invalid routing table '%s'", scalar(node));

    cur_ip_rule->table = (guint) v;
    return TRUE;
}

static gboolean
handle_ip_rule_fwmark(yaml_document_t* doc, yaml_node_t* node, const void* data, GError** error)
{
    guint64 v;
    gchar* endptr;

    v = g_ascii_strtoull(scalar(node), &endptr, 10);
    if (*endptr != '\0' || v > G_MAXUINT)
        return yaml_error(node, error, "invalid fwmark value '%s'", scalar(node));

    cur_ip_rule->fwmark = (guint) v;
    return TRUE;
}

static gboolean
handle_routes_metric(yaml_document_t* doc, yaml_node_t* node, const void* _, GError** error)
{
    guint64 v;
    gchar* endptr;

    v = g_ascii_strtoull(scalar(node), &endptr, 10);
    if (*endptr != '\0' || v > G_MAXUINT)
        return yaml_error(node, error, "invalid unsigned int value '%s'", scalar(node));

    cur_route->metric = (guint) v;
    return TRUE;
}

/****************************************************
 * Grammar and handlers for network config "bridge_params" entry
 ****************************************************/

static gboolean
handle_bridge_path_cost(yaml_document_t* doc, yaml_node_t* node, const void* data, GError** error)
{
    for (yaml_node_pair_t* entry = node->data.mapping.pairs.start; entry < node->data.mapping.pairs.top; entry++) {
        yaml_node_t* key, *value;
        guint v;
        gchar* endptr;
        NetplanNetDefinition *component;
        guint* ref_ptr;

        key = yaml_document_get_node(doc, entry->key);
        assert_type(key, YAML_SCALAR_NODE);
        value = yaml_document_get_node(doc, entry->value);
        assert_type(value, YAML_SCALAR_NODE);

        component = g_hash_table_lookup(netdefs, scalar(key));
        if (!component) {
            add_missing_node(key);
        } else {
            ref_ptr = ((guint*) ((void*) component + GPOINTER_TO_UINT(data)));
            if (*ref_ptr)
                return yaml_error(node, error, "%s: interface '%s' already has a path cost of %u",
                                  cur_netdef->id, scalar(key), *ref_ptr);

            v = g_ascii_strtoull(scalar(value), &endptr, 10);
            if (*endptr != '\0' || v > G_MAXUINT)
                return yaml_error(node, error, "invalid unsigned int value '%s'", scalar(value));

            g_debug("%s: adding path '%s' of cost: %d", cur_netdef->id, scalar(key), v);

            *ref_ptr = v;
        }
    }
    return TRUE;
}

static gboolean
handle_bridge_port_priority(yaml_document_t* doc, yaml_node_t* node, const void* data, GError** error)
{
    for (yaml_node_pair_t* entry = node->data.mapping.pairs.start; entry < node->data.mapping.pairs.top; entry++) {
        yaml_node_t* key, *value;
        guint v;
        gchar* endptr;
        NetplanNetDefinition *component;
        guint* ref_ptr;

        key = yaml_document_get_node(doc, entry->key);
        assert_type(key, YAML_SCALAR_NODE);
        value = yaml_document_get_node(doc, entry->value);
        assert_type(value, YAML_SCALAR_NODE);

        component = g_hash_table_lookup(netdefs, scalar(key));
        if (!component) {
            add_missing_node(key);
        } else {
            ref_ptr = ((guint*) ((void*) component + GPOINTER_TO_UINT(data)));
            if (*ref_ptr)
                return yaml_error(node, error, "%s: interface '%s' already has a port priority of %u",
                                  cur_netdef->id, scalar(key), *ref_ptr);

            v = g_ascii_strtoull(scalar(value), &endptr, 10);
            if (*endptr != '\0' || v > 63)
                return yaml_error(node, error, "invalid port priority value (must be between 0 and 63): %s",
                                  scalar(value));

            g_debug("%s: adding port '%s' of priority: %d", cur_netdef->id, scalar(key), v);

            *ref_ptr = v;
        }
    }
    return TRUE;
}

static const mapping_entry_handler bridge_params_handlers[] = {
    {"ageing-time", YAML_SCALAR_NODE, handle_netdef_str, NULL, netdef_offset(bridge_params.ageing_time)},
    {"forward-delay", YAML_SCALAR_NODE, handle_netdef_str, NULL, netdef_offset(bridge_params.forward_delay)},
    {"hello-time", YAML_SCALAR_NODE, handle_netdef_str, NULL, netdef_offset(bridge_params.hello_time)},
    {"max-age", YAML_SCALAR_NODE, handle_netdef_str, NULL, netdef_offset(bridge_params.max_age)},
    {"path-cost", YAML_MAPPING_NODE, handle_bridge_path_cost, NULL, netdef_offset(bridge_params.path_cost)},
    {"port-priority", YAML_MAPPING_NODE, handle_bridge_port_priority, NULL, netdef_offset(bridge_params.port_priority)},
    {"priority", YAML_SCALAR_NODE, handle_netdef_guint, NULL, netdef_offset(bridge_params.priority)},
    {"stp", YAML_SCALAR_NODE, handle_netdef_bool, NULL, netdef_offset(bridge_params.stp)},
    {NULL}
};

static gboolean
handle_bridge(yaml_document_t* doc, yaml_node_t* node, const void* _, GError** error)
{
    cur_netdef->custom_bridging = TRUE;
    cur_netdef->bridge_params.stp = TRUE;
    return process_mapping(doc, node, bridge_params_handlers, NULL, error);
}

/****************************************************
 * Grammar and handlers for network config "routes" entry
 ****************************************************/

static const mapping_entry_handler routes_handlers[] = {
    {"from", YAML_SCALAR_NODE, handle_routes_ip, NULL, route_offset(from)},
    {"on-link", YAML_SCALAR_NODE, handle_routes_bool, NULL, route_offset(onlink)},
    {"scope", YAML_SCALAR_NODE, handle_routes_scope},
    {"table", YAML_SCALAR_NODE, handle_routes_table},
    {"to", YAML_SCALAR_NODE, handle_routes_ip, NULL, route_offset(to)},
    {"type", YAML_SCALAR_NODE, handle_routes_type},
    {"via", YAML_SCALAR_NODE, handle_routes_ip, NULL, route_offset(via)},
    {"metric", YAML_SCALAR_NODE, handle_routes_metric},
    {NULL}
};

static gboolean
handle_routes(yaml_document_t* doc, yaml_node_t* node, const void* _, GError** error)
{
    for (yaml_node_item_t *i = node->data.sequence.items.start; i < node->data.sequence.items.top; i++) {
        yaml_node_t *entry = yaml_document_get_node(doc, *i);

        cur_route = g_new0(NetplanIPRoute, 1);
        cur_route->type = g_strdup("unicast");
        cur_route->scope = g_strdup("global");
        cur_route->family = G_MAXUINT; /* 0 is a valid family ID */
        cur_route->metric = NETPLAN_METRIC_UNSPEC; /* 0 is a valid metric */

        if (process_mapping(doc, entry, routes_handlers, NULL, error)) {
            if (!cur_netdef->routes) {
                cur_netdef->routes = g_array_new(FALSE, FALSE, sizeof(NetplanIPRoute*));
            }

            g_array_append_val(cur_netdef->routes, cur_route);
        }

        if (       (   g_ascii_strcasecmp(cur_route->scope, "link") == 0
                    || g_ascii_strcasecmp(cur_route->scope, "host") == 0)
                && !cur_route->to)
            return yaml_error(node, error, "link and host routes must specify a 'to' IP");
        else if (  g_ascii_strcasecmp(cur_route->type, "unicast") == 0
                && g_ascii_strcasecmp(cur_route->scope, "global") == 0
                && (!cur_route->to || !cur_route->via))
            return yaml_error(node, error, "unicast route must include both a 'to' and 'via' IP");
        else if (g_ascii_strcasecmp(cur_route->type, "unicast") != 0 && !cur_route->to)
            return yaml_error(node, error, "non-unicast routes must specify a 'to' IP");

        cur_route = NULL;

        if (error && *error)
            return FALSE;
    }
    return TRUE;
}

static const mapping_entry_handler ip_rules_handlers[] = {
    {"from", YAML_SCALAR_NODE, handle_ip_rule_ip, NULL, ip_rule_offset(from)},
    {"mark", YAML_SCALAR_NODE, handle_ip_rule_fwmark},
    {"priority", YAML_SCALAR_NODE, handle_ip_rule_prio},
    {"table", YAML_SCALAR_NODE, handle_ip_rule_table},
    {"to", YAML_SCALAR_NODE, handle_ip_rule_ip, NULL, ip_rule_offset(to)},
    {"type-of-service", YAML_SCALAR_NODE, handle_ip_rule_tos},
    {NULL}
};

static gboolean
handle_ip_rules(yaml_document_t* doc, yaml_node_t* node, const void* _, GError** error)
{
    for (yaml_node_item_t *i = node->data.sequence.items.start; i < node->data.sequence.items.top; i++) {
        yaml_node_t *entry = yaml_document_get_node(doc, *i);

        cur_ip_rule = g_new0(NetplanIPRule, 1);
        cur_ip_rule->family = G_MAXUINT; /* 0 is a valid family ID */
        cur_ip_rule->priority = NETPLAN_IP_RULE_PRIO_UNSPEC;
        cur_ip_rule->table = NETPLAN_ROUTE_TABLE_UNSPEC;
        cur_ip_rule->tos = NETPLAN_IP_RULE_TOS_UNSPEC;
        cur_ip_rule->fwmark = NETPLAN_IP_RULE_FW_MARK_UNSPEC;

        if (process_mapping(doc, entry, ip_rules_handlers, NULL, error)) {
            if (!cur_netdef->ip_rules) {
                cur_netdef->ip_rules = g_array_new(FALSE, FALSE, sizeof(NetplanIPRule*));
            }

            g_array_append_val(cur_netdef->ip_rules, cur_ip_rule);
        }

        if (!cur_ip_rule->from && !cur_ip_rule->to)
            return yaml_error(node, error, "IP routing policy must include either a 'from' or 'to' IP");

        cur_ip_rule = NULL;

        if (error && *error)
            return FALSE;
    }
    return TRUE;
}

/****************************************************
 * Grammar and handlers for bond parameters
 ****************************************************/

static gboolean
handle_arp_ip_targets(yaml_document_t* doc, yaml_node_t* node, const void* _, GError** error)
{
    for (yaml_node_item_t *i = node->data.sequence.items.start; i < node->data.sequence.items.top; i++) {
        g_autofree char* addr = NULL;
        yaml_node_t *entry = yaml_document_get_node(doc, *i);
        assert_type(entry, YAML_SCALAR_NODE);

        addr = g_strdup(scalar(entry));

        /* is it an IPv4 address? */
        if (is_ip4_address(addr)) {
            if (!cur_netdef->bond_params.arp_ip_targets)
                cur_netdef->bond_params.arp_ip_targets = g_array_new(FALSE, FALSE, sizeof(char*));
            char* s = g_strdup(scalar(entry));
            g_array_append_val(cur_netdef->bond_params.arp_ip_targets, s);
            continue;
        }

        return yaml_error(node, error, "malformed address '%s', must be X.X.X.X or X:X:X:X:X:X:X:X", scalar(entry));
    }

    return TRUE;
}

static gboolean
handle_bond_primary_slave(yaml_document_t* doc, yaml_node_t* node, const void* data, GError** error)
{
    NetplanNetDefinition *component;
    char** ref_ptr;

    component = g_hash_table_lookup(netdefs, scalar(node));
    if (!component) {
        add_missing_node(node);
    } else {
        /* If this is not the primary pass, the primary slave might already be equally set. */
        if (!g_strcmp0(cur_netdef->bond_params.primary_slave, scalar(node))) {
            return TRUE;
        } else if (cur_netdef->bond_params.primary_slave)
            return yaml_error(node, error, "%s: bond already has a primary slave: %s",
                              cur_netdef->id, cur_netdef->bond_params.primary_slave);

        ref_ptr = ((char**) ((void*) component + GPOINTER_TO_UINT(data)));
        *ref_ptr = g_strdup(scalar(node));
        cur_netdef->bond_params.primary_slave = g_strdup(scalar(node));
    }

    return TRUE;
}

static const mapping_entry_handler bond_params_handlers[] = {
    {"mode", YAML_SCALAR_NODE, handle_bond_mode, NULL, netdef_offset(bond_params.mode)},
    {"lacp-rate", YAML_SCALAR_NODE, handle_netdef_str, NULL, netdef_offset(bond_params.lacp_rate)},
    {"mii-monitor-interval", YAML_SCALAR_NODE, handle_netdef_str, NULL, netdef_offset(bond_params.monitor_interval)},
    {"min-links", YAML_SCALAR_NODE, handle_netdef_guint, NULL, netdef_offset(bond_params.min_links)},
    {"transmit-hash-policy", YAML_SCALAR_NODE, handle_netdef_str, NULL, netdef_offset(bond_params.transmit_hash_policy)},
    {"ad-select", YAML_SCALAR_NODE, handle_netdef_str, NULL, netdef_offset(bond_params.selection_logic)},
    {"all-slaves-active", YAML_SCALAR_NODE, handle_netdef_bool, NULL, netdef_offset(bond_params.all_slaves_active)},
    {"arp-interval", YAML_SCALAR_NODE, handle_netdef_str, NULL, netdef_offset(bond_params.arp_interval)},
    /* TODO: arp_ip_targets */
    {"arp-ip-targets", YAML_SEQUENCE_NODE, handle_arp_ip_targets},
    {"arp-validate", YAML_SCALAR_NODE, handle_netdef_str, NULL, netdef_offset(bond_params.arp_validate)},
    {"arp-all-targets", YAML_SCALAR_NODE, handle_netdef_str, NULL, netdef_offset(bond_params.arp_all_targets)},
    {"up-delay", YAML_SCALAR_NODE, handle_netdef_str, NULL, netdef_offset(bond_params.up_delay)},
    {"down-delay", YAML_SCALAR_NODE, handle_netdef_str, NULL, netdef_offset(bond_params.down_delay)},
    {"fail-over-mac-policy", YAML_SCALAR_NODE, handle_netdef_str, NULL, netdef_offset(bond_params.fail_over_mac_policy)},
    {"gratuitous-arp", YAML_SCALAR_NODE, handle_netdef_guint, NULL, netdef_offset(bond_params.gratuitous_arp)},
    /* Handle the old misspelling */
    {"gratuitious-arp", YAML_SCALAR_NODE, handle_netdef_guint, NULL, netdef_offset(bond_params.gratuitous_arp)},
    /* TODO: unsolicited_na */
    {"packets-per-slave", YAML_SCALAR_NODE, handle_netdef_guint, NULL, netdef_offset(bond_params.packets_per_slave)},
    {"primary-reselect-policy", YAML_SCALAR_NODE, handle_netdef_str, NULL, netdef_offset(bond_params.primary_reselect_policy)},
    {"resend-igmp", YAML_SCALAR_NODE, handle_netdef_guint, NULL, netdef_offset(bond_params.resend_igmp)},
    {"learn-packet-interval", YAML_SCALAR_NODE, handle_netdef_str, NULL, netdef_offset(bond_params.learn_interval)},
    {"primary", YAML_SCALAR_NODE, handle_bond_primary_slave, NULL, netdef_offset(bond_params.primary_slave)},
    {NULL}
};

static gboolean
handle_bonding(yaml_document_t* doc, yaml_node_t* node, const void* _, GError** error)
{
    return process_mapping(doc, node, bond_params_handlers, NULL, error);
}

static gboolean
handle_dhcp_identifier(yaml_document_t* doc, yaml_node_t* node, const void* data, GError** error)
{
    if (cur_netdef->dhcp_identifier)
        g_free(cur_netdef->dhcp_identifier);
    cur_netdef->dhcp_identifier = g_strdup(scalar(node));

    if (g_ascii_strcasecmp(cur_netdef->dhcp_identifier, "duid") == 0 ||
        g_ascii_strcasecmp(cur_netdef->dhcp_identifier, "mac") == 0)
        return TRUE;

    return yaml_error(node, error, "invalid DHCP client identifier type '%s'", cur_netdef->dhcp_identifier);
}

/****************************************************
 * Grammar and handlers for tunnels
 ****************************************************/

const char*
tunnel_mode_to_string(NetplanTunnelMode mode)
{
    return netplan_tunnel_mode_table[mode];
}

static gboolean
handle_tunnel_addr(yaml_document_t* doc, yaml_node_t* node, const void* data, GError** error)
{
    g_autofree char* addr = NULL;
    char* prefix_len;

    /* split off /prefix_len */
    addr = g_strdup(scalar(node));
    prefix_len = strrchr(addr, '/');
    if (prefix_len)
        return yaml_error(node, error, "address '%s' should not include /prefixlength", scalar(node));

    /* is it an IPv4 address? */
    if (is_ip4_address(addr))
        return handle_netdef_ip4(doc, node, data, error);

    /* is it an IPv6 address? */
    if (is_ip6_address(addr))
        return handle_netdef_ip6(doc, node, data, error);

    return yaml_error(node, error, "malformed address '%s', must be X.X.X.X or X:X:X:X:X:X:X:X", scalar(node));
}

static gboolean
handle_tunnel_mode(yaml_document_t* doc, yaml_node_t* node, const void* _, GError** error)
{
    const char *key = scalar(node);
    NetplanTunnelMode i;

    // Skip over unknown (0) tunnel mode.
    for (i = 1; i < NETPLAN_TUNNEL_MODE_MAX_; ++i) {
        if (g_strcmp0(netplan_tunnel_mode_table[i], key) == 0) {
            cur_netdef->tunnel.mode = i;
            return TRUE;
        }
    }

    return yaml_error(node, error, "%s: tunnel mode '%s' is not supported", cur_netdef->id, key);
}

static gboolean
handle_tunnel_key(yaml_document_t* doc, yaml_node_t* node, const void* data, GError** error)
{
    /* Tunnel key should be a number or dotted quad. */
    guint offset = GPOINTER_TO_UINT(data);
    char** dest = (char**) ((void*) cur_netdef + offset);
    guint64 v;
    gchar* endptr;

    v = g_ascii_strtoull(scalar(node), &endptr, 10);
    if (*endptr != '\0' || v > G_MAXUINT) {
        /* Not a simple uint, try for a dotted quad */
        if (!is_ip4_address(scalar(node)))
            return yaml_error(node, error, "invalid tunnel key '%s'", scalar(node));
    }

    g_free(*dest);
    *dest = g_strdup(scalar(node));

    return TRUE;
}

static const mapping_entry_handler tunnel_keys_handlers[] = {
    {"input", YAML_SCALAR_NODE, handle_tunnel_key, NULL, netdef_offset(tunnel.input_key)},
    {"output", YAML_SCALAR_NODE, handle_tunnel_key, NULL, netdef_offset(tunnel.output_key)},
    {NULL}
};

static gboolean
handle_tunnel_key_mapping(yaml_document_t* doc, yaml_node_t* node, const void* _, GError** error)
{
    gboolean ret = FALSE;

    /* We overload the key 'key' for tunnels; such that it can either be a
     * single scalar with the same key to use for both input and output keys,
     * or a mapping where one can specify each.
     */
    if (node->type == YAML_SCALAR_NODE) {
        ret = handle_tunnel_key(doc, node, netdef_offset(tunnel.input_key), error);
        if (ret)
            ret = handle_tunnel_key(doc, node, netdef_offset(tunnel.output_key), error);
    }
    else if (node->type == YAML_MAPPING_NODE) {
        ret = process_mapping(doc, node, tunnel_keys_handlers, NULL, error);
    }
    else {
        return yaml_error(node, error, "invalid type for 'keys': must be a scalar or mapping");
    }

    return ret;
}

/****************************************************
 * Grammar and handlers for network devices
 ****************************************************/

static const mapping_entry_handler nm_backend_settings_handlers[] = {
    {"name", YAML_SCALAR_NODE, handle_netdef_str, NULL, netdef_offset(backend_settings.nm.name)},
    {"uuid", YAML_SCALAR_NODE, handle_netdef_str, NULL, netdef_offset(backend_settings.nm.uuid)},
    {"stable-id", YAML_SCALAR_NODE, handle_netdef_str, NULL, netdef_offset(backend_settings.nm.stable_id)},
    {"device", YAML_SCALAR_NODE, handle_netdef_str, NULL, netdef_offset(backend_settings.nm.device)},
    {NULL}
};

static gboolean
handle_ovs_bond_lacp(yaml_document_t* doc, yaml_node_t* node, const void* data, GError** error)
{
    if (cur_netdef->type != NETPLAN_DEF_TYPE_BOND)
        return yaml_error(node, error, "Key 'lacp' is only valid for iterface type 'openvswitch bond'");

    if (g_strcmp0(scalar(node), "active") && g_strcmp0(scalar(node), "passive") && g_strcmp0(scalar(node), "off"))
        return yaml_error(node, error, "Value of 'lacp' needs to be 'active', 'passive' or 'off");

    return handle_netdef_str(doc, node, data, error);
}

<<<<<<< HEAD
static gboolean
handle_ovs_bridge_bool(yaml_document_t* doc, yaml_node_t* node, const void* data, GError** error)
{
    if (cur_netdef->type != NETPLAN_DEF_TYPE_BRIDGE)
        return yaml_error(node, error, "Key is only valid for iterface type 'openvswitch bridge'");

    return handle_netdef_bool(doc, node, data, error);
}

static gboolean
handle_ovs_bridge_fail_mode(yaml_document_t* doc, yaml_node_t* node, const void* data, GError** error)
{
    if (cur_netdef->type != NETPLAN_DEF_TYPE_BRIDGE)
        return yaml_error(node, error, "Key 'fail-mode' is only valid for iterface type 'openvswitch bridge'");

    if (g_strcmp0(scalar(node), "standalone") && g_strcmp0(scalar(node), "secure"))
        return yaml_error(node, error, "Value of 'fail-mode' needs to be 'standalone' or 'secure");

    return handle_netdef_str(doc, node, data, error);
}

=======
>>>>>>> e299444b
static const mapping_entry_handler ovs_backend_settings_handlers[] = {
    {"external-ids", YAML_MAPPING_NODE, handle_netdef_map, NULL, netdef_offset(ovs_settings.external_ids)},
    {"other-config", YAML_MAPPING_NODE, handle_netdef_map, NULL, netdef_offset(ovs_settings.other_config)},
    {"lacp", YAML_SCALAR_NODE, handle_ovs_bond_lacp, NULL, netdef_offset(ovs_settings.lacp)},
<<<<<<< HEAD
    {"fail-mode", YAML_SCALAR_NODE, handle_ovs_bridge_fail_mode, NULL, netdef_offset(ovs_settings.fail_mode)},
    {"mcast-snooping", YAML_SCALAR_NODE, handle_ovs_bridge_bool, NULL, netdef_offset(ovs_settings.mcast_snooping)},
    {"rstp", YAML_SCALAR_NODE, handle_ovs_bridge_bool, NULL, netdef_offset(ovs_settings.rstp)},
=======
>>>>>>> e299444b
    {NULL}
};

static gboolean
handle_ovs_backend(yaml_document_t* doc, yaml_node_t* node, const void* _, GError** error)
{
    GList* values = NULL;
    gboolean ret = process_mapping(doc, node, ovs_backend_settings_handlers, &values, error);
    guint len = g_list_length(values);

<<<<<<< HEAD
    if (cur_netdef->type != NETPLAN_DEF_TYPE_BOND && cur_netdef->type != NETPLAN_DEF_TYPE_BRIDGE) {
        /* Non-bond/non-bridge interfaces might still be handled by the networkd backend */
        if (len == 1 && (g_list_find_custom(values, "other-config", (GCompareFunc) strcmp) ||
            g_list_find_custom(values, "external-ids", (GCompareFunc) strcmp)))
            return ret;
        else if (len == 2 && g_list_find_custom(values, "other-config", (GCompareFunc) strcmp) &&
                g_list_find_custom(values, "external-ids", (GCompareFunc) strcmp))
=======
    if (cur_netdef->type != NETPLAN_DEF_TYPE_BOND) {
        GList *other_config = g_list_find_custom(values, "other-config", (GCompareFunc) strcmp);
        GList *external_ids = g_list_find_custom(values, "external-ids", (GCompareFunc) strcmp);
        /* Non-bond interfaces might still be handled by the networkd backend */
        if (len == 1 && (other_config || external_ids))
            return ret;
        else if (len == 2 && other_config && external_ids)
>>>>>>> e299444b
            return ret;
    }
    g_list_free_full(values, g_free);

    /* Set the renderer for this device to NETPLAN_BACKEND_OVS, implicitly.
     * But only if empty "openvswitch: {}" or "openvswitch:" with more than
     * "other-config" or "external-ids" keys is given. */
    cur_netdef->backend = NETPLAN_BACKEND_OVS;
    return ret;
}

static const mapping_entry_handler nameservers_handlers[] = {
    {"search", YAML_SEQUENCE_NODE, handle_nameservers_search},
    {"addresses", YAML_SEQUENCE_NODE, handle_nameservers_addresses},
    {NULL}
};

/* Handlers for DHCP overrides. */
#define COMMON_DHCP_OVERRIDES_HANDLERS(overrides)                                                           \
    {"hostname", YAML_SCALAR_NODE, handle_netdef_str, NULL, netdef_offset(overrides.hostname)},             \
    {"route-metric", YAML_SCALAR_NODE, handle_netdef_guint, NULL, netdef_offset(overrides.metric)},         \
    {"send-hostname", YAML_SCALAR_NODE, handle_netdef_bool, NULL, netdef_offset(overrides.send_hostname)},  \
    {"use-dns", YAML_SCALAR_NODE, handle_netdef_bool, NULL, netdef_offset(overrides.use_dns)},              \
    {"use-domains", YAML_SCALAR_NODE, handle_netdef_str, NULL, netdef_offset(overrides.use_domains)},      \
    {"use-hostname", YAML_SCALAR_NODE, handle_netdef_bool, NULL, netdef_offset(overrides.use_hostname)},    \
    {"use-mtu", YAML_SCALAR_NODE, handle_netdef_bool, NULL, netdef_offset(overrides.use_mtu)},              \
    {"use-ntp", YAML_SCALAR_NODE, handle_netdef_bool, NULL, netdef_offset(overrides.use_ntp)},              \
    {"use-routes", YAML_SCALAR_NODE, handle_netdef_bool, NULL, netdef_offset(overrides.use_routes)}

static const mapping_entry_handler dhcp4_overrides_handlers[] = {
    COMMON_DHCP_OVERRIDES_HANDLERS(dhcp4_overrides),
    {NULL},
};

static const mapping_entry_handler dhcp6_overrides_handlers[] = {
    COMMON_DHCP_OVERRIDES_HANDLERS(dhcp6_overrides),
    {NULL},
};

/* Handlers shared by all link types */
#define COMMON_LINK_HANDLERS                                                                  \
    {"accept-ra", YAML_SCALAR_NODE, handle_accept_ra},                                        \
    {"addresses", YAML_SEQUENCE_NODE, handle_addresses},                                      \
    {"critical", YAML_SCALAR_NODE, handle_netdef_bool, NULL, netdef_offset(critical)},        \
    {"dhcp4", YAML_SCALAR_NODE, handle_netdef_bool, NULL, netdef_offset(dhcp4)},              \
    {"dhcp6", YAML_SCALAR_NODE, handle_netdef_bool, NULL, netdef_offset(dhcp6)},              \
    {"dhcp-identifier", YAML_SCALAR_NODE, handle_dhcp_identifier},                            \
    {"dhcp4-overrides", YAML_MAPPING_NODE, NULL, dhcp4_overrides_handlers},                   \
    {"dhcp6-overrides", YAML_MAPPING_NODE, NULL, dhcp6_overrides_handlers},                   \
    {"gateway4", YAML_SCALAR_NODE, handle_gateway4},                                          \
    {"gateway6", YAML_SCALAR_NODE, handle_gateway6},                                          \
    {"ipv6-address-generation", YAML_SCALAR_NODE, handle_netdef_addrgen},                               \
    {"ipv6-mtu", YAML_SCALAR_NODE, handle_netdef_guint, NULL, netdef_offset(ipv6_mtubytes)},  \
    {"ipv6-privacy", YAML_SCALAR_NODE, handle_netdef_bool, NULL, netdef_offset(ip6_privacy)}, \
    {"link-local", YAML_SEQUENCE_NODE, handle_link_local},                                    \
    {"macaddress", YAML_SCALAR_NODE, handle_netdef_mac, NULL, netdef_offset(set_mac)},        \
    {"mtu", YAML_SCALAR_NODE, handle_netdef_guint, NULL, netdef_offset(mtubytes)},            \
    {"nameservers", YAML_MAPPING_NODE, NULL, nameservers_handlers},                           \
    {"optional", YAML_SCALAR_NODE, handle_netdef_bool, NULL, netdef_offset(optional)},        \
    {"optional-addresses", YAML_SEQUENCE_NODE, handle_optional_addresses},                    \
    {"renderer", YAML_SCALAR_NODE, handle_netdef_renderer},                                   \
    {"routes", YAML_SEQUENCE_NODE, handle_routes},                                            \
    {"routing-policy", YAML_SEQUENCE_NODE, handle_ip_rules}

#define COMMON_BACKEND_HANDLERS                                                \
    {"networkmanager", YAML_MAPPING_NODE, NULL, nm_backend_settings_handlers}, \
    {"openvswitch", YAML_MAPPING_NODE, handle_ovs_backend}

/* Handlers for physical links */
#define PHYSICAL_LINK_HANDLERS                                                           \
    {"match", YAML_MAPPING_NODE, handle_match},                                          \
    {"set-name", YAML_SCALAR_NODE, handle_netdef_str, NULL, netdef_offset(set_name)},    \
    {"wakeonlan", YAML_SCALAR_NODE, handle_netdef_bool, NULL, netdef_offset(wake_on_lan)}, \
    {"wakeonwlan", YAML_SEQUENCE_NODE, handle_wowlan, NULL, netdef_offset(wowlan)},       \
    {"emit-lldp", YAML_SCALAR_NODE, handle_netdef_bool, NULL, netdef_offset(emit_lldp)}

static const mapping_entry_handler ethernet_def_handlers[] = {
    COMMON_LINK_HANDLERS,
    COMMON_BACKEND_HANDLERS,
    PHYSICAL_LINK_HANDLERS,
    {"auth", YAML_MAPPING_NODE, handle_auth},
    {"link", YAML_SCALAR_NODE, handle_netdef_id_ref, NULL, netdef_offset(sriov_link)},
    {"virtual-function-count", YAML_SCALAR_NODE, handle_netdef_guint, NULL, netdef_offset(sriov_explicit_vf_count)},
    {NULL}
};

static const mapping_entry_handler wifi_def_handlers[] = {
    COMMON_LINK_HANDLERS,
    COMMON_BACKEND_HANDLERS,
    PHYSICAL_LINK_HANDLERS,
    {"access-points", YAML_MAPPING_NODE, handle_wifi_access_points},
    {"auth", YAML_MAPPING_NODE, handle_auth},
    {NULL}
};

static const mapping_entry_handler bridge_def_handlers[] = {
    COMMON_LINK_HANDLERS,
    COMMON_BACKEND_HANDLERS,
    {"interfaces", YAML_SEQUENCE_NODE, handle_bridge_interfaces, NULL, NULL},
    {"parameters", YAML_MAPPING_NODE, handle_bridge},
    {NULL}
};

static const mapping_entry_handler bond_def_handlers[] = {
    COMMON_LINK_HANDLERS,
    COMMON_BACKEND_HANDLERS,
    {"interfaces", YAML_SEQUENCE_NODE, handle_bond_interfaces, NULL, NULL},
    {"parameters", YAML_MAPPING_NODE, handle_bonding},
    {NULL}
};

static const mapping_entry_handler vlan_def_handlers[] = {
    COMMON_LINK_HANDLERS,
    COMMON_BACKEND_HANDLERS,
    {"id", YAML_SCALAR_NODE, handle_netdef_guint, NULL, netdef_offset(vlan_id)},
    {"link", YAML_SCALAR_NODE, handle_netdef_id_ref, NULL, netdef_offset(vlan_link)},
    {NULL}
};

static const mapping_entry_handler modem_def_handlers[] = {
    COMMON_LINK_HANDLERS,
    {"apn", YAML_SCALAR_NODE, handle_netdef_str, NULL, netdef_offset(modem_params.apn)},
    {"auto-config", YAML_SCALAR_NODE, handle_netdef_bool, NULL, netdef_offset(modem_params.auto_config)},
    {"device-id", YAML_SCALAR_NODE, handle_netdef_str, NULL, netdef_offset(modem_params.device_id)},
    {"network-id", YAML_SCALAR_NODE, handle_netdef_str, NULL, netdef_offset(modem_params.network_id)},
    {"number", YAML_SCALAR_NODE, handle_netdef_str, NULL, netdef_offset(modem_params.number)},
    {"password", YAML_SCALAR_NODE, handle_netdef_str, NULL, netdef_offset(modem_params.password)},
    {"pin", YAML_SCALAR_NODE, handle_netdef_str, NULL, netdef_offset(modem_params.pin)},
    {"sim-id", YAML_SCALAR_NODE, handle_netdef_str, NULL, netdef_offset(modem_params.sim_id)},
    {"sim-operator-id", YAML_SCALAR_NODE, handle_netdef_str, NULL, netdef_offset(modem_params.sim_operator_id)},
    {"username", YAML_SCALAR_NODE, handle_netdef_str, NULL, netdef_offset(modem_params.username)},
};

static const mapping_entry_handler tunnel_def_handlers[] = {
    COMMON_LINK_HANDLERS,
    COMMON_BACKEND_HANDLERS,
    {"mode", YAML_SCALAR_NODE, handle_tunnel_mode},
    {"local", YAML_SCALAR_NODE, handle_tunnel_addr, NULL, netdef_offset(tunnel.local_ip)},
    {"remote", YAML_SCALAR_NODE, handle_tunnel_addr, NULL, netdef_offset(tunnel.remote_ip)},

    /* Handle key/keys for clarity in config: this can be either a scalar or
     * mapping of multiple keys (input and output)
     */
    {"key", YAML_NO_NODE, handle_tunnel_key_mapping},
    {"keys", YAML_NO_NODE, handle_tunnel_key_mapping},
    {NULL}
};

/****************************************************
 * Grammar and handlers for network node
 ****************************************************/

static gboolean
handle_network_version(yaml_document_t* doc, yaml_node_t* node, const void* _, GError** error)
{
    long mangled_version;

    mangled_version = strtol(scalar(node), NULL, 10);

    if (mangled_version < NETPLAN_VERSION_MIN || mangled_version >= NETPLAN_VERSION_MAX)
        return yaml_error(node, error, "Only version 2 is supported");
    return TRUE;
}

static gboolean
handle_network_renderer(yaml_document_t* doc, yaml_node_t* node, const void* _, GError** error)
{
    return parse_renderer(node, &backend_global, error);
}

static gboolean
handle_network_ovs_settings_global(yaml_document_t* doc, yaml_node_t* node, const void* data, GError** error)
{
    return handle_generic_map(doc, node, &ovs_settings_global, data, error);
}

static void
initialize_dhcp_overrides(NetplanDHCPOverrides* overrides)
{
    overrides->use_dns = TRUE;
    overrides->use_domains = NULL;
    overrides->use_ntp = TRUE;
    overrides->send_hostname = TRUE;
    overrides->use_hostname = TRUE;
    overrides->use_mtu = TRUE;
    overrides->use_routes = TRUE;
    overrides->hostname = NULL;
    overrides->metric = NETPLAN_METRIC_UNSPEC;
}

static void
initialize_ovs_settings(NetplanOVSSettings* ovs_settings)
{
    ovs_settings->mcast_snooping = FALSE;
    ovs_settings->rstp = FALSE;
}

/**
 * Callback for a net device type entry like "ethernets:" in "network:"
 * @data: netdef_type (as pointer)
 */
static gboolean
handle_network_type(yaml_document_t* doc, yaml_node_t* node, const void* data, GError** error)
{
    for (yaml_node_pair_t* entry = node->data.mapping.pairs.start; entry < node->data.mapping.pairs.top; entry++) {
        yaml_node_t* key, *value;
        const mapping_entry_handler* handlers;

        key = yaml_document_get_node(doc, entry->key);
        if (!assert_valid_id(key, error))
            return FALSE;
        /* globbing is not allowed for IDs */
        if (strpbrk(scalar(key), "*[]?"))
            return yaml_error(key, error, "Definition ID '%s' must not use globbing", scalar(key));

        value = yaml_document_get_node(doc, entry->value);

        /* special-case "renderer:" key to set the per-type backend */
        if (strcmp(scalar(key), "renderer") == 0) {
            if (!parse_renderer(value, &backend_cur_type, error))
                return FALSE;
            continue;
        }

        assert_type(value, YAML_MAPPING_NODE);

        /* At this point we've seen a new starting definition, if it has been
         * already mentioned in another netdef, removing it from our "missing"
         * list. */
        if(g_hash_table_remove(missing_id, scalar(key)))
            missing_ids_found++;

        cur_netdef = g_hash_table_lookup(netdefs, scalar(key));
        if (cur_netdef) {
            /* already exists, overriding/amending previous definition */
            if (cur_netdef->type != GPOINTER_TO_UINT(data))
                return yaml_error(key, error, "Updated definition '%s' changes device type", scalar(key));
        } else {
            /* create new network definition */
            cur_netdef = g_new0(NetplanNetDefinition, 1);
            cur_netdef->type = GPOINTER_TO_UINT(data);
            cur_netdef->backend = backend_cur_type ?: NETPLAN_BACKEND_NONE;
            cur_netdef->id = g_strdup(scalar(key));

            /* Set some default values */
            cur_netdef->vlan_id = G_MAXUINT; /* 0 is a valid ID */
            cur_netdef->tunnel.mode = NETPLAN_TUNNEL_MODE_UNKNOWN;
            cur_netdef->dhcp_identifier = g_strdup("duid"); /* keep networkd's default */
            /* systemd-networkd defaults to IPv6 LL enabled; keep that default */
            cur_netdef->linklocal.ipv6 = TRUE;
            g_hash_table_insert(netdefs, cur_netdef->id, cur_netdef);
            netdefs_ordered = g_list_append(netdefs_ordered, cur_netdef);
            cur_netdef->sriov_vlan_filter = FALSE;

            /* DHCP override defaults */
            initialize_dhcp_overrides(&cur_netdef->dhcp4_overrides);
            initialize_dhcp_overrides(&cur_netdef->dhcp6_overrides);

            /* OpenVSwitch defaults */
            initialize_ovs_settings(&cur_netdef->ovs_settings);

            g_hash_table_insert(netdefs, cur_netdef->id, cur_netdef);
        }

        // XXX: breaks multi-pass parsing.
        //if (!g_hash_table_add(ids_in_file, cur_netdef->id))
        //    return yaml_error(key, error, "Duplicate net definition ID '%s'", cur_netdef->id);

        /* and fill it with definitions */
        switch (cur_netdef->type) {
            case NETPLAN_DEF_TYPE_BOND: handlers = bond_def_handlers; break;
            case NETPLAN_DEF_TYPE_BRIDGE: handlers = bridge_def_handlers; break;
            case NETPLAN_DEF_TYPE_ETHERNET: handlers = ethernet_def_handlers; break;
            case NETPLAN_DEF_TYPE_MODEM: handlers = modem_def_handlers; break;
            case NETPLAN_DEF_TYPE_TUNNEL: handlers = tunnel_def_handlers; break;
            case NETPLAN_DEF_TYPE_VLAN: handlers = vlan_def_handlers; break;
            case NETPLAN_DEF_TYPE_WIFI: handlers = wifi_def_handlers; break;
            default: g_assert_not_reached(); // LCOV_EXCL_LINE
        }
        if (!process_mapping(doc, value, handlers, NULL, error))
            return FALSE;

        /* validate definition-level conditions */
        if (!validate_netdef_grammar(cur_netdef, value, error))
            return FALSE;

        /* convenience shortcut: physical device without match: means match
         * name on ID */
        if (cur_netdef->type < NETPLAN_DEF_TYPE_VIRTUAL && !cur_netdef->has_match)
            cur_netdef->match.original_name = cur_netdef->id;
    }
    backend_cur_type = NETPLAN_BACKEND_NONE;
    return TRUE;
}

static const mapping_entry_handler ovs_network_settings_handlers[] = {
    {"external-ids", YAML_MAPPING_NODE, handle_network_ovs_settings_global, NULL, ovs_settings_offset(external_ids)},
    {"other-config", YAML_MAPPING_NODE, handle_network_ovs_settings_global, NULL, ovs_settings_offset(other_config)},
    {NULL}
};

static const mapping_entry_handler network_handlers[] = {
    {"bonds", YAML_MAPPING_NODE, handle_network_type, NULL, GUINT_TO_POINTER(NETPLAN_DEF_TYPE_BOND)},
    {"bridges", YAML_MAPPING_NODE, handle_network_type, NULL, GUINT_TO_POINTER(NETPLAN_DEF_TYPE_BRIDGE)},
    {"ethernets", YAML_MAPPING_NODE, handle_network_type, NULL, GUINT_TO_POINTER(NETPLAN_DEF_TYPE_ETHERNET)},
    {"renderer", YAML_SCALAR_NODE, handle_network_renderer},
    {"tunnels", YAML_MAPPING_NODE, handle_network_type, NULL, GUINT_TO_POINTER(NETPLAN_DEF_TYPE_TUNNEL)},
    {"version", YAML_SCALAR_NODE, handle_network_version},
    {"vlans", YAML_MAPPING_NODE, handle_network_type, NULL, GUINT_TO_POINTER(NETPLAN_DEF_TYPE_VLAN)},
    {"wifis", YAML_MAPPING_NODE, handle_network_type, NULL, GUINT_TO_POINTER(NETPLAN_DEF_TYPE_WIFI)},
    {"modems", YAML_MAPPING_NODE, handle_network_type, NULL, GUINT_TO_POINTER(NETPLAN_DEF_TYPE_MODEM)},
    {"openvswitch", YAML_MAPPING_NODE, NULL, ovs_network_settings_handlers},
    {NULL}
};

/****************************************************
 * Grammar and handlers for root node
 ****************************************************/

static const mapping_entry_handler root_handlers[] = {
    {"network", YAML_MAPPING_NODE, NULL, network_handlers},
    {NULL}
};

/**
 * Handle multiple-pass parsing of the yaml document.
 */
static gboolean
process_document(yaml_document_t* doc, GError** error)
{
    gboolean ret;
    int previously_found;
    int still_missing;

    g_assert(missing_id == NULL);
    missing_id = g_hash_table_new_full(g_str_hash, g_str_equal, NULL, g_free);

    do {
        g_debug("starting new processing pass");

        previously_found = missing_ids_found;
        missing_ids_found = 0;

        g_clear_error(error);

        ret = process_mapping(doc, yaml_document_get_root_node(doc), root_handlers, NULL, error);

        still_missing = g_hash_table_size(missing_id);

        if (still_missing > 0 && missing_ids_found == previously_found)
            break;
    } while (still_missing > 0 || missing_ids_found > 0);

    if (g_hash_table_size(missing_id) > 0) {
        GHashTableIter iter;
        gpointer key, value;
        NetplanMissingNode *missing;

        g_clear_error(error);

        /* Get the first missing identifier we can get from our list, to
         * approximate early failure and give the user a meaningful error. */
        g_hash_table_iter_init (&iter, missing_id);
        g_hash_table_iter_next (&iter, &key, &value);
        missing = (NetplanMissingNode*) value;

        return yaml_error(missing->node, error, "%s: interface '%s' is not defined",
                          missing->netdef_id,
                          key);
    }

    g_hash_table_destroy(missing_id);
    missing_id = NULL;
    return ret;
}

/**
 * Parse given YAML file and create/update global "netdefs" list.
 */
gboolean
netplan_parse_yaml(const char* filename, GError** error)
{
    yaml_document_t doc;
    gboolean ret;

    if (!load_yaml(filename, &doc, error))
        return FALSE;

    if (!netdefs)
        netdefs = g_hash_table_new(g_str_hash, g_str_equal);

    /* empty file? */
    if (yaml_document_get_root_node(&doc) == NULL)
        return TRUE;

    g_assert(ids_in_file == NULL);
    ids_in_file = g_hash_table_new(g_str_hash, NULL);

    ret = process_document(&doc, error);

    cur_netdef = NULL;
    yaml_document_delete(&doc);
    g_hash_table_destroy(ids_in_file);
    ids_in_file = NULL;
    return ret;
}

static void
finish_iterator(gpointer key, gpointer value, gpointer user_data)
{
    GError **error = (GError **)user_data;
    NetplanNetDefinition* nd = value;

    /* Take more steps to make sure we always have a backend set for netdefs */
    if (nd->backend == NETPLAN_BACKEND_NONE) {
        nd->backend = get_default_backend_for_type(nd->type);
        g_debug("%s: setting default backend to %i", nd->id, nd->backend);
    }

    /* Do a final pass of validation for backend-specific conditions */
    if (validate_backend_rules(nd, error))
        g_debug("Configuration is valid");
}

/**
 * Post-processing after parsing all config files
 */
GHashTable *
netplan_finish_parse(GError** error)
{
    if (netdefs) {
        g_debug("We have some netdefs, pass them through a final round of validation");
        g_hash_table_foreach(netdefs, finish_iterator, error);
    }

    if (error && *error)
        return NULL;

    return netdefs;
}

/**
 * Return current global backend.
 */
NetplanBackend
netplan_get_global_backend()
{
    return backend_global;
}<|MERGE_RESOLUTION|>--- conflicted
+++ resolved
@@ -1727,7 +1727,6 @@
     return handle_netdef_str(doc, node, data, error);
 }
 
-<<<<<<< HEAD
 static gboolean
 handle_ovs_bridge_bool(yaml_document_t* doc, yaml_node_t* node, const void* data, GError** error)
 {
@@ -1749,18 +1748,14 @@
     return handle_netdef_str(doc, node, data, error);
 }
 
-=======
->>>>>>> e299444b
+
 static const mapping_entry_handler ovs_backend_settings_handlers[] = {
     {"external-ids", YAML_MAPPING_NODE, handle_netdef_map, NULL, netdef_offset(ovs_settings.external_ids)},
     {"other-config", YAML_MAPPING_NODE, handle_netdef_map, NULL, netdef_offset(ovs_settings.other_config)},
     {"lacp", YAML_SCALAR_NODE, handle_ovs_bond_lacp, NULL, netdef_offset(ovs_settings.lacp)},
-<<<<<<< HEAD
     {"fail-mode", YAML_SCALAR_NODE, handle_ovs_bridge_fail_mode, NULL, netdef_offset(ovs_settings.fail_mode)},
     {"mcast-snooping", YAML_SCALAR_NODE, handle_ovs_bridge_bool, NULL, netdef_offset(ovs_settings.mcast_snooping)},
     {"rstp", YAML_SCALAR_NODE, handle_ovs_bridge_bool, NULL, netdef_offset(ovs_settings.rstp)},
-=======
->>>>>>> e299444b
     {NULL}
 };
 
@@ -1771,23 +1766,13 @@
     gboolean ret = process_mapping(doc, node, ovs_backend_settings_handlers, &values, error);
     guint len = g_list_length(values);
 
-<<<<<<< HEAD
     if (cur_netdef->type != NETPLAN_DEF_TYPE_BOND && cur_netdef->type != NETPLAN_DEF_TYPE_BRIDGE) {
-        /* Non-bond/non-bridge interfaces might still be handled by the networkd backend */
-        if (len == 1 && (g_list_find_custom(values, "other-config", (GCompareFunc) strcmp) ||
-            g_list_find_custom(values, "external-ids", (GCompareFunc) strcmp)))
-            return ret;
-        else if (len == 2 && g_list_find_custom(values, "other-config", (GCompareFunc) strcmp) &&
-                g_list_find_custom(values, "external-ids", (GCompareFunc) strcmp))
-=======
-    if (cur_netdef->type != NETPLAN_DEF_TYPE_BOND) {
         GList *other_config = g_list_find_custom(values, "other-config", (GCompareFunc) strcmp);
         GList *external_ids = g_list_find_custom(values, "external-ids", (GCompareFunc) strcmp);
-        /* Non-bond interfaces might still be handled by the networkd backend */
+        /* Non-bond/non-bridge interfaces might still be handled by the networkd backend */
         if (len == 1 && (other_config || external_ids))
             return ret;
         else if (len == 2 && other_config && external_ids)
->>>>>>> e299444b
             return ret;
     }
     g_list_free_full(values, g_free);
