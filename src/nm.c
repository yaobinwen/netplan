/*
 * Copyright (C) 2016 Canonical, Ltd.
 * Author: Martin Pitt <martin.pitt@ubuntu.com>
 *
 * This program is free software; you can redistribute it and/or modify
 * it under the terms of the GNU General Public License as published by
 * the Free Software Foundation; version 3.
 *
 * This program is distributed in the hope that it will be useful,
 * but WITHOUT ANY WARRANTY; without even the implied warranty of
 * MERCHANTABILITY or FITNESS FOR A PARTICULAR PURPOSE.  See the
 * GNU General Public License for more details.
 *
 * You should have received a copy of the GNU General Public License
 * along with this program.  If not, see <http://www.gnu.org/licenses/>.
 */

#include <stdlib.h>
#include <string.h>
#include <unistd.h>
#include <sys/stat.h>
#include <arpa/inet.h>

#include <glib.h>
#include <glib/gprintf.h>
#include <uuid.h>

#include "nm.h"
#include "parse.h"
#include "util.h"

GString* udev_rules;


/**
 * Append NM device specifier of @def to @s.
 */
static void
g_string_append_netdef_match(GString* s, const NetplanNetDefinition* def)
{
    g_assert(!def->match.driver || def->set_name);
    if (def->match.mac) {
        g_string_append_printf(s, "mac:%s", def->match.mac);
    } else if (def->match.original_name || def->set_name || def->type >= NETPLAN_DEF_TYPE_VIRTUAL) {
        /* we always have the renamed name here */
        g_string_append_printf(s, "interface-name:%s",
                (def->type >= NETPLAN_DEF_TYPE_VIRTUAL) ? def->id
                                          : (def->set_name ?: def->match.original_name));
    } else {
        /* no matches → match all devices of that type */
        switch (def->type) {
            case NETPLAN_DEF_TYPE_ETHERNET:
                g_string_append(s, "type:ethernet");
                break;
            /* This cannot be reached with just NM and networkd backends, as
             * networkd does not support wifi and thus we'll never blacklist a
             * wifi device from NM. This would become relevant with another
             * wifi-supporting backend, but until then this just spoils 100%
             * code coverage.
            case NETPLAN_DEF_TYPE_WIFI:
                g_string_append(s, "type:wifi");
                break;
            */

            // LCOV_EXCL_START
            default:
                g_assert_not_reached();
            // LCOV_EXCL_STOP
        }
    }
}

/**
 * Infer if this is a modem netdef of type GSM.
 * This is done by checking for certain modem_params, which are only
 * applicable to GSM connections.
 */
static const gboolean
modem_is_gsm(const NetplanNetDefinition* def)
{
    if (def->type == NETPLAN_DEF_TYPE_MODEM && (def->modem_params.apn ||
        def->modem_params.auto_config || def->modem_params.device_id ||
        def->modem_params.network_id || def->modem_params.pin ||
        def->modem_params.sim_id || def->modem_params.sim_operator_id))
        return TRUE;

    return FALSE;
}

/**
 * Return NM "type=" string.
 */
static const char*
type_str(const NetplanNetDefinition* def)
{
    const NetplanDefType type = def->type;
    switch (type) {
        case NETPLAN_DEF_TYPE_ETHERNET:
            return "ethernet";
        case NETPLAN_DEF_TYPE_MODEM:
            if (modem_is_gsm(def))
                return "gsm";
            else
                return "cdma";
        case NETPLAN_DEF_TYPE_WIFI:
            return "wifi";
        case NETPLAN_DEF_TYPE_BRIDGE:
            return "bridge";
        case NETPLAN_DEF_TYPE_BOND:
            return "bond";
        case NETPLAN_DEF_TYPE_VLAN:
            return "vlan";
        case NETPLAN_DEF_TYPE_TUNNEL:
            return "ip-tunnel";
        // LCOV_EXCL_START
        default:
            g_assert_not_reached();
        // LCOV_EXCL_STOP
    }
}

/**
 * Return NM wifi "mode=" string.
 */
static const char*
wifi_mode_str(const NetplanWifiMode mode)
{
    switch (mode) {
        case NETPLAN_WIFI_MODE_INFRASTRUCTURE:
            return "infrastructure";
        case NETPLAN_WIFI_MODE_ADHOC:
            return "adhoc";
        case NETPLAN_WIFI_MODE_AP:
            return "ap";
        // LCOV_EXCL_START
        default:
            g_assert_not_reached();
        // LCOV_EXCL_STOP
    }
}

/**
<<<<<<< HEAD
 * Return NM wifi "band=" string.
 */
static const char*
wifi_band_str(const NetplanWifiBand band)
{
    switch (band) {
        case NETPLAN_WIFI_BAND_5:
            return "a";
        case NETPLAN_WIFI_BAND_24:
            return "bg";
=======
 * Return NM addr-gen-mode string.
 */
static const char*
addr_gen_mode_str(const NetplanAddrGenMode mode)
{
    switch (mode) {
        case NETPLAN_ADDRGEN_EUI64:
            return "0";
        case NETPLAN_ADDRGEN_STABLEPRIVACY:
            return "1";
>>>>>>> 0586a8d5
        // LCOV_EXCL_START
        default:
            g_assert_not_reached();
        // LCOV_EXCL_STOP
    }
}

static void
write_search_domains(const NetplanNetDefinition* def, GString *s)
{
    if (def->search_domains) {
        g_string_append(s, "dns-search=");
        for (unsigned i = 0; i < def->search_domains->len; ++i)
            g_string_append_printf(s, "%s;", g_array_index(def->search_domains, char*, i));
        g_string_append(s, "\n");
    }
}

static void
write_routes(const NetplanNetDefinition* def, GString *s, int family)
{
    if (def->routes != NULL) {
        for (unsigned i = 0, j = 1; i < def->routes->len; ++i) {
            const NetplanIPRoute *cur_route = g_array_index(def->routes, NetplanIPRoute*, i);

            if (cur_route->family != family)
                continue;

            if (cur_route->type && g_ascii_strcasecmp(cur_route->type, "unicast") != 0) {
                g_fprintf(stderr, "ERROR: %s: NetworkManager only supports unicast routes\n", def->id);
                exit(1);
            }

            if (cur_route->scope && g_ascii_strcasecmp(cur_route->scope, "global") != 0) {
                g_fprintf(stderr, "ERROR: %s: NetworkManager only supports global scoped routes\n", def->id);
                exit(1);
            }

            if (cur_route->table != NETPLAN_ROUTE_TABLE_UNSPEC) {
                g_fprintf(stderr, "ERROR: %s: NetworkManager does not support non-default routing tables\n", def->id);
                exit(1);
            }

            if (cur_route->from) {
                g_fprintf(stderr, "ERROR: %s: NetworkManager does not support routes with 'from'\n", def->id);
                exit(1);
            }

            if (cur_route->onlink) {
                g_fprintf(stderr, "ERROR: %s: NetworkManager does not support on-link routes\n", def->id);
                exit(1);
            }

            g_string_append_printf(s, "route%d=%s,%s",
                                   j, cur_route->to, cur_route->via);
            if (cur_route->metric != NETPLAN_METRIC_UNSPEC)
                g_string_append_printf(s, ",%d", cur_route->metric);
            g_string_append(s, "\n");
            j++;
        }
    }
}

static void
write_bond_parameters(const NetplanNetDefinition* def, GString *s)
{
    GString* params = NULL;

    params = g_string_sized_new(200);

    if (def->bond_params.mode)
        g_string_append_printf(params, "\nmode=%s", def->bond_params.mode);
    if (def->bond_params.lacp_rate)
        g_string_append_printf(params, "\nlacp_rate=%s", def->bond_params.lacp_rate);
    if (def->bond_params.monitor_interval)
        g_string_append_printf(params, "\nmiimon=%s", def->bond_params.monitor_interval);
    if (def->bond_params.min_links)
        g_string_append_printf(params, "\nmin_links=%d", def->bond_params.min_links);
    if (def->bond_params.transmit_hash_policy)
        g_string_append_printf(params, "\nxmit_hash_policy=%s", def->bond_params.transmit_hash_policy);
    if (def->bond_params.selection_logic)
        g_string_append_printf(params, "\nad_select=%s", def->bond_params.selection_logic);
    if (def->bond_params.all_slaves_active)
        g_string_append_printf(params, "\nall_slaves_active=%d", def->bond_params.all_slaves_active);
    if (def->bond_params.arp_interval)
        g_string_append_printf(params, "\narp_interval=%s", def->bond_params.arp_interval);
    if (def->bond_params.arp_ip_targets) {
        g_string_append_printf(params, "\narp_ip_target=");
        for (unsigned i = 0; i < def->bond_params.arp_ip_targets->len; ++i) {
            if (i > 0)
                g_string_append_printf(params, ",");
            g_string_append_printf(params, "%s", g_array_index(def->bond_params.arp_ip_targets, char*, i));
        }
    }
    if (def->bond_params.arp_validate)
        g_string_append_printf(params, "\narp_validate=%s", def->bond_params.arp_validate);
    if (def->bond_params.arp_all_targets)
        g_string_append_printf(params, "\narp_all_targets=%s", def->bond_params.arp_all_targets);
    if (def->bond_params.up_delay)
        g_string_append_printf(params, "\nupdelay=%s", def->bond_params.up_delay);
    if (def->bond_params.down_delay)
        g_string_append_printf(params, "\ndowndelay=%s", def->bond_params.down_delay);
    if (def->bond_params.fail_over_mac_policy)
        g_string_append_printf(params, "\nfail_over_mac=%s", def->bond_params.fail_over_mac_policy);
    if (def->bond_params.gratuitous_arp) {
        g_string_append_printf(params, "\nnum_grat_arp=%d", def->bond_params.gratuitous_arp);
        /* Work around issue in NM where unset unsolicited_na will overwrite num_grat_arp:
         * https://github.com/NetworkManager/NetworkManager/commit/42b0bef33c77a0921590b2697f077e8ea7805166 */
        g_string_append_printf(params, "\nnum_unsol_na=%d", def->bond_params.gratuitous_arp);
    }
    if (def->bond_params.packets_per_slave)
        g_string_append_printf(params, "\npackets_per_slave=%d", def->bond_params.packets_per_slave);
    if (def->bond_params.primary_reselect_policy)
        g_string_append_printf(params, "\nprimary_reselect=%s", def->bond_params.primary_reselect_policy);
    if (def->bond_params.resend_igmp)
        g_string_append_printf(params, "\nresend_igmp=%d", def->bond_params.resend_igmp);
    if (def->bond_params.learn_interval)
        g_string_append_printf(params, "\nlp_interval=%s", def->bond_params.learn_interval);
    if (def->bond_params.primary_slave)
        g_string_append_printf(params, "\nprimary=%s", def->bond_params.primary_slave);

    if (params->len > 0)
        g_string_append_printf(s, "\n[bond]%s\n", params->str);

    g_string_free(params, TRUE);
}

static void
write_bridge_params(const NetplanNetDefinition* def, GString *s)
{
    GString* params = NULL;

    if (def->custom_bridging) {
        params = g_string_sized_new(200);

        if (def->bridge_params.ageing_time)
            g_string_append_printf(params, "ageing-time=%s\n", def->bridge_params.ageing_time);
        if (def->bridge_params.priority)
            g_string_append_printf(params, "priority=%u\n", def->bridge_params.priority);
        if (def->bridge_params.forward_delay)
            g_string_append_printf(params, "forward-delay=%s\n", def->bridge_params.forward_delay);
        if (def->bridge_params.hello_time)
            g_string_append_printf(params, "hello-time=%s\n", def->bridge_params.hello_time);
        if (def->bridge_params.max_age)
            g_string_append_printf(params, "max-age=%s\n", def->bridge_params.max_age);
        g_string_append_printf(params, "stp=%s\n", def->bridge_params.stp ? "true" : "false");

        g_string_append_printf(s, "\n[bridge]\n%s", params->str);

        g_string_free(params, TRUE);
    }
}

static void
write_tunnel_params(const NetplanNetDefinition* def, GString *s)
{
    g_string_append(s, "\n[ip-tunnel]\n");

    g_string_append_printf(s, "mode=%d\n", def->tunnel.mode);
    g_string_append_printf(s, "local=%s\n", def->tunnel.local_ip);
    g_string_append_printf(s, "remote=%s\n", def->tunnel.remote_ip);

    if (def->tunnel.input_key)
        g_string_append_printf(s, "input-key=%s\n", def->tunnel.input_key);
    if (def->tunnel.output_key)
        g_string_append_printf(s, "output-key=%s\n", def->tunnel.output_key);
}

static void
write_dot1x_auth_parameters(const NetplanAuthenticationSettings* auth, GString *s)
{
    if (auth->eap_method == NETPLAN_AUTH_EAP_NONE) {
        return;
    }

    g_string_append_printf(s, "\n[802-1x]\n");

    switch (auth->eap_method) {
        case NETPLAN_AUTH_EAP_NONE: break; // LCOV_EXCL_LINE
        case NETPLAN_AUTH_EAP_TLS:
            g_string_append(s, "eap=tls\n");
            break;
        case NETPLAN_AUTH_EAP_PEAP:
            g_string_append(s, "eap=peap\n");
            break;
        case NETPLAN_AUTH_EAP_TTLS:
            g_string_append(s, "eap=ttls\n");
            break;
    }

    if (auth->identity) {
        g_string_append_printf(s, "identity=%s\n", auth->identity);
    }
    if (auth->anonymous_identity) {
        g_string_append_printf(s, "anonymous-identity=%s\n", auth->anonymous_identity);
    }
    if (auth->password && auth->key_management != NETPLAN_AUTH_KEY_MANAGEMENT_WPA_PSK) {
        g_string_append_printf(s, "password=%s\n", auth->password);
    }
    if (auth->ca_certificate) {
        g_string_append_printf(s, "ca-cert=%s\n", auth->ca_certificate);
    }
    if (auth->client_certificate) {
        g_string_append_printf(s, "client-cert=%s\n", auth->client_certificate);
    }
    if (auth->client_key) {
        g_string_append_printf(s, "private-key=%s\n", auth->client_key);
    }
    if (auth->client_key_password) {
        g_string_append_printf(s, "private-key-password=%s\n", auth->client_key_password);
    }
    if (auth->phase2_auth) {
        g_string_append_printf(s, "phase2-auth=%s\n", auth->phase2_auth);
    }

}

static void
write_wifi_auth_parameters(const NetplanAuthenticationSettings* auth, GString *s)
{
    if (auth->key_management == NETPLAN_AUTH_KEY_MANAGEMENT_NONE) {
        return;
    }

    g_string_append(s, "\n[wifi-security]\n");

    switch (auth->key_management) {
        case NETPLAN_AUTH_KEY_MANAGEMENT_NONE: break; // LCOV_EXCL_LINE
        case NETPLAN_AUTH_KEY_MANAGEMENT_WPA_PSK:
            g_string_append(s, "key-mgmt=wpa-psk\n");
            if (auth->password) {
                g_string_append_printf(s, "psk=%s\n", auth->password);
            }
            break;
        case NETPLAN_AUTH_KEY_MANAGEMENT_WPA_EAP:
            g_string_append(s, "key-mgmt=wpa-eap\n");
            break;
        case NETPLAN_AUTH_KEY_MANAGEMENT_8021X:
            g_string_append(s, "key-mgmt=ieee8021x\n");
            break;
    }

    write_dot1x_auth_parameters(auth, s);
}

static void
maybe_generate_uuid(NetplanNetDefinition* def)
{
    if (uuid_is_null(def->uuid))
        uuid_generate(def->uuid);
}

/**
 * Generate NetworkManager configuration in @rootdir/run/NetworkManager/ for a
 * particular NetplanNetDefinition and NetplanWifiAccessPoint, as NM requires a separate
 * connection file for each SSID.
 * @def: The NetplanNetDefinition for which to create a connection
 * @rootdir: If not %NULL, generate configuration in this root directory
 *           (useful for testing).
 * @ap: The access point for which to create a connection. Must be %NULL for
 *      non-wifi types.
 */
static void
write_nm_conf_access_point(NetplanNetDefinition* def, const char* rootdir, const NetplanWifiAccessPoint* ap)
{
    GString *s = NULL;
    g_autofree char* conf_path = NULL;
    mode_t orig_umask;
    char uuidstr[37];

    if (def->type == NETPLAN_DEF_TYPE_WIFI)
        g_assert(ap);
    else
        g_assert(ap == NULL);

    s = g_string_new(NULL);
    g_string_append_printf(s, "[connection]\nid=netplan-%s", def->id);
    if (ap)
        g_string_append_printf(s, "-%s", ap->ssid);
    g_string_append_printf(s, "\ntype=%s\n", type_str(def));

    /* VLAN devices refer to us as their parent; if our ID is not a name but we
     * have matches, parent= must be the connection UUID, so put it into the
     * connection */
    if (def->has_vlans && def->has_match) {
        maybe_generate_uuid(def);
        uuid_unparse(def->uuid, uuidstr);
        g_string_append_printf(s, "uuid=%s\n", uuidstr);
    }

    if (def->type < NETPLAN_DEF_TYPE_VIRTUAL) {
        /* physical (existing) devices use matching; driver matching is not
         * supported, MAC matching is done below (different keyfile section),
         * so only match names here */
        if (def->set_name)
            g_string_append_printf(s, "interface-name=%s\n", def->set_name);
        else if (!def->has_match)
            g_string_append_printf(s, "interface-name=%s\n", def->id);
        else if (def->match.original_name) {
            /* NM does not support interface name globbing */
            if (strpbrk(def->match.original_name, "*[]?")) {
                g_fprintf(stderr, "ERROR: %s: NetworkManager definitions do not support name globbing\n", def->id);
                exit(1);
            }
            g_string_append_printf(s, "interface-name=%s\n", def->match.original_name);
        }
        /* else matches on something other than the name, do not restrict interface-name */
    } else {
        /* virtual (created) devices set a name */
        g_string_append_printf(s, "interface-name=%s\n", def->id);

        if (def->type == NETPLAN_DEF_TYPE_BRIDGE)
            write_bridge_params(def, s);
    }
    if (def->type == NETPLAN_DEF_TYPE_MODEM) {
        if (modem_is_gsm(def))
            g_string_append_printf(s, "\n[gsm]\n");
        else
            g_string_append_printf(s, "\n[cdma]\n");

        /* Use NetworkManager's auto configuration feature if no APN, username, or password is specified */
        if (def->modem_params.auto_config || (!def->modem_params.apn &&
                !def->modem_params.username && !def->modem_params.password)) {
            g_string_append_printf(s, "auto-config=true\n");
        } else {
            if (def->modem_params.apn)
                g_string_append_printf(s, "apn=%s\n", def->modem_params.apn);
            if (def->modem_params.password)
                g_string_append_printf(s, "password=%s\n", def->modem_params.password);
            if (def->modem_params.username)
                g_string_append_printf(s, "username=%s\n", def->modem_params.username);
        }

        if (def->modem_params.device_id)
            g_string_append_printf(s, "device-id=%s\n", def->modem_params.device_id);
        if (def->mtubytes)
            g_string_append_printf(s, "mtu=%u\n", def->mtubytes);
        if (def->modem_params.network_id)
            g_string_append_printf(s, "network-id=%s\n", def->modem_params.network_id);
        if (def->modem_params.number)
            g_string_append_printf(s, "number=%s\n", def->modem_params.number);
        if (def->modem_params.pin)
            g_string_append_printf(s, "pin=%s\n", def->modem_params.pin);
        if (def->modem_params.sim_id)
            g_string_append_printf(s, "sim-id=%s\n", def->modem_params.sim_id);
        if (def->modem_params.sim_operator_id)
            g_string_append_printf(s, "sim-operator-id=%s\n", def->modem_params.sim_operator_id);
    }
    if (def->bridge) {
        g_string_append_printf(s, "slave-type=bridge\nmaster=%s\n", def->bridge);

        if (def->bridge_params.path_cost || def->bridge_params.port_priority)
            g_string_append_printf(s, "\n[bridge-port]\n");
        if (def->bridge_params.path_cost)
            g_string_append_printf(s, "path-cost=%u\n", def->bridge_params.path_cost);
        if (def->bridge_params.port_priority)
            g_string_append_printf(s, "priority=%u\n", def->bridge_params.port_priority);
    }
    if (def->bond)
        g_string_append_printf(s, "slave-type=bond\nmaster=%s\n", def->bond);

    if (def->ipv6_mtubytes) {
        g_fprintf(stderr, "ERROR: %s: NetworkManager definitions do not support ipv6-mtu\n", def->id);
        exit(1);
    }

    if (def->type < NETPLAN_DEF_TYPE_VIRTUAL) {
        GString *link_str = NULL;

        link_str = g_string_new(NULL);

        g_string_append_printf(s, "\n[ethernet]\nwake-on-lan=%i\n", def->wake_on_lan ? 1 : 0);

        if (!def->set_name && def->match.mac) {
            g_string_append_printf(link_str, "mac-address=%s\n", def->match.mac);
        }
        if (def->set_mac) {
            g_string_append_printf(link_str, "cloned-mac-address=%s\n", def->set_mac);
        }
        if (def->mtubytes) {
            g_string_append_printf(link_str, "mtu=%d\n", def->mtubytes);
        }

        if (link_str->len > 0) {
            switch (def->type) {
                case NETPLAN_DEF_TYPE_WIFI:
                    g_string_append_printf(s, "\n[802-11-wireless]\n%s", link_str->str);  break;
                case NETPLAN_DEF_TYPE_MODEM:
                    /* Avoid adding an [ethernet] section into the [gsm/cdma] description. */
                    break;
                default:
                    g_string_append_printf(s, "\n[802-3-ethernet]\n%s", link_str->str);  break;
            }
        }

        g_string_free(link_str, TRUE);
    } else {
        GString *link_str = NULL;

        link_str = g_string_new(NULL);

        if (def->set_mac) {
            g_string_append_printf(link_str, "cloned-mac-address=%s\n", def->set_mac);
        }
        if (def->mtubytes) {
            g_string_append_printf(link_str, "mtu=%d\n", def->mtubytes);
        }

        if (link_str->len > 0) {
            g_string_append_printf(s, "\n[802-3-ethernet]\n%s", link_str->str);
        }

        g_string_free(link_str, TRUE);
    }

    if (def->type == NETPLAN_DEF_TYPE_VLAN) {
        g_assert(def->vlan_id < G_MAXUINT);
        g_assert(def->vlan_link != NULL);
        g_string_append_printf(s, "\n[vlan]\nid=%u\nparent=", def->vlan_id);
        if (def->vlan_link->has_match) {
            /* we need to refer to the parent's UUID as we don't have an
             * interface name with match: */
            maybe_generate_uuid(def->vlan_link);
            uuid_unparse(def->vlan_link->uuid, uuidstr);
            g_string_append_printf(s, "%s\n", uuidstr);
        } else {
            /* if we have an interface name, use that as parent */
            g_string_append_printf(s, "%s\n", def->vlan_link->id);
        }
    }

    if (def->type == NETPLAN_DEF_TYPE_BOND)
        write_bond_parameters(def, s);

    if (def->type == NETPLAN_DEF_TYPE_TUNNEL)
        write_tunnel_params(def, s);

    g_string_append(s, "\n[ipv4]\n");

    if (ap && ap->mode == NETPLAN_WIFI_MODE_AP)
        g_string_append(s, "method=shared\n");
    else if (def->dhcp4)
        g_string_append(s, "method=auto\n");
    else if (def->ip4_addresses)
        /* This requires adding at least one address (done below) */
        g_string_append(s, "method=manual\n");
    else if (def->type == NETPLAN_DEF_TYPE_TUNNEL)
        /* sit tunnels will not start in link-local apparently */
        g_string_append(s, "method=disabled\n");
    else
        /* Without any address, this is the only available mode */
        g_string_append(s, "method=link-local\n");

    if (def->ip4_addresses)
        for (unsigned i = 0; i < def->ip4_addresses->len; ++i)
            g_string_append_printf(s, "address%i=%s\n", i+1, g_array_index(def->ip4_addresses, char*, i));
    if (def->gateway4)
        g_string_append_printf(s, "gateway=%s\n", def->gateway4);
    if (def->ip4_nameservers) {
        g_string_append(s, "dns=");
        for (unsigned i = 0; i < def->ip4_nameservers->len; ++i)
            g_string_append_printf(s, "%s;", g_array_index(def->ip4_nameservers, char*, i));
        g_string_append(s, "\n");
    }

    /* We can only write search domains and routes if we have an address */
    if (def->ip4_addresses || def->dhcp4) {
        write_search_domains(def, s);
        write_routes(def, s, AF_INET);
    }

    if (!def->dhcp4_overrides.use_routes) {
        g_string_append(s, "ignore-auto-routes=true\n");
        g_string_append(s, "never-default=true\n");
    }

    if (def->dhcp4 && def->dhcp4_overrides.metric != NETPLAN_METRIC_UNSPEC)
        g_string_append_printf(s, "route-metric=%u\n", def->dhcp4_overrides.metric);

    if (def->dhcp6 || def->ip6_addresses || def->gateway6 || def->ip6_nameservers || def->ip6_addr_gen_mode) {
        g_string_append(s, "\n[ipv6]\n");
        g_string_append(s, def->dhcp6 ? "method=auto\n" : "method=manual\n");
        if (def->ip6_addresses)
            for (unsigned i = 0; i < def->ip6_addresses->len; ++i)
                g_string_append_printf(s, "address%i=%s\n", i+1, g_array_index(def->ip6_addresses, char*, i));
        if (def->ip6_addr_gen_mode) {
            g_string_append_printf(s, "addr-gen-mode=%s\n", addr_gen_mode_str(def->ip6_addr_gen_mode));
        }
        if (def->ip6_privacy)
            g_string_append(s, "ip6-privacy=2\n");
        if (def->gateway6)
            g_string_append_printf(s, "gateway=%s\n", def->gateway6);
        if (def->ip6_nameservers) {
            g_string_append(s, "dns=");
            for (unsigned i = 0; i < def->ip6_nameservers->len; ++i)
                g_string_append_printf(s, "%s;", g_array_index(def->ip6_nameservers, char*, i));
            g_string_append(s, "\n");
        }
        /* nm-settings(5) specifies search-domain for both [ipv4] and [ipv6] --
         * We need to specify it here for the IPv6-only case - see LP: #1786726 */
        write_search_domains(def, s);

        /* We can only write valid routes if there is a DHCPv6 or static IPv6 address */
        write_routes(def, s, AF_INET6);

        if (!def->dhcp6_overrides.use_routes) {
            g_string_append(s, "ignore-auto-routes=true\n");
            g_string_append(s, "never-default=true\n");
        }

        if (def->dhcp6_overrides.metric != NETPLAN_METRIC_UNSPEC)
            g_string_append_printf(s, "route-metric=%u\n", def->dhcp6_overrides.metric);
    }
    else {
        g_string_append(s, "\n[ipv6]\nmethod=ignore\n");
    }

    if (ap) {
        g_autofree char* escaped_ssid = g_uri_escape_string(ap->ssid, NULL, TRUE);
        conf_path = g_strjoin(NULL, "run/NetworkManager/system-connections/netplan-", def->id, "-", escaped_ssid, ".nmconnection", NULL);

        g_string_append_printf(s, "\n[wifi]\nssid=%s\nmode=%s\n", ap->ssid, wifi_mode_str(ap->mode));
        if (ap->bssid) {
            g_string_append_printf(s, "bssid=%s\n", ap->bssid);
        }
        if (ap->band == NETPLAN_WIFI_BAND_5 || ap->band == NETPLAN_WIFI_BAND_24) {
            g_string_append_printf(s, "band=%s\n", wifi_band_str(ap->band));
            /* Channel is only unambiguous, if band is set. */
            if (ap->channel) {
                /* Validate WiFi channel */
                if (ap->band == NETPLAN_WIFI_BAND_5)
                    wifi_get_freq5(ap->channel);
                else
                    wifi_get_freq24(ap->channel);
                g_string_append_printf(s, "channel=%u\n", ap->channel);
            }
        }
        if (ap->has_auth) {
            write_wifi_auth_parameters(&ap->auth, s);
        }
    } else {
        conf_path = g_strjoin(NULL, "run/NetworkManager/system-connections/netplan-", def->id, ".nmconnection", NULL);
        if (def->has_auth) {
            write_dot1x_auth_parameters(&def->auth, s);
        }
    }

    /* NM connection files might contain secrets, and NM insists on tight permissions */
    orig_umask = umask(077);
    g_string_free_to_file(s, rootdir, conf_path, NULL);
    umask(orig_umask);
}

/**
 * Generate NetworkManager configuration in @rootdir/run/NetworkManager/ for a
 * particular NetplanNetDefinition.
 * @rootdir: If not %NULL, generate configuration in this root directory
 *           (useful for testing).
 */
void
write_nm_conf(NetplanNetDefinition* def, const char* rootdir)
{
    if (def->backend != NETPLAN_BACKEND_NM) {
        g_debug("NetworkManager: definition %s is not for us (backend %i)", def->id, def->backend);
        return;
    }

    if (def->match.driver && !def->set_name) {
        g_fprintf(stderr, "ERROR: %s: NetworkManager definitions do not support matching by driver\n", def->id);
        exit(1);
    }

    /* for wifi we need to create a separate connection file for every SSID */
    if (def->type == NETPLAN_DEF_TYPE_WIFI) {
        GHashTableIter iter;
        gpointer key;
        const NetplanWifiAccessPoint* ap;
        g_assert(def->access_points);
        g_hash_table_iter_init(&iter, def->access_points);
        while (g_hash_table_iter_next(&iter, &key, (gpointer) &ap))
            write_nm_conf_access_point(def, rootdir, ap);
    } else {
        g_assert(def->access_points == NULL);
        write_nm_conf_access_point(def, rootdir, NULL);
    }
}

static void
nd_append_non_nm_ids(gpointer data, gpointer str)
{
    const NetplanNetDefinition* nd = data;

    if (nd->backend != NETPLAN_BACKEND_NM) {
        if (nd->match.driver) {
            /* NM cannot match on drivers, so ignore these via udev rules */
            if (!udev_rules)
                udev_rules = g_string_new(NULL);
            g_string_append_printf(udev_rules, "ACTION==\"add|change\", SUBSYSTEM==\"net\", ENV{ID_NET_DRIVER}==\"%s\", ENV{NM_UNMANAGED}=\"1\"\n", nd->match.driver);
        } else {
            g_string_append_netdef_match((GString*) str, nd);
            g_string_append((GString*) str, ",");
        }
    }
}

void
write_nm_conf_finish(const char* rootdir)
{
    GString *s = NULL;
    gsize len;

    if (g_hash_table_size(netdefs) == 0)
        return;

    /* Set all devices not managed by us to unmanaged, so that NM does not
     * auto-connect and interferes */
    s = g_string_new("[keyfile]\n# devices managed by networkd\nunmanaged-devices+=");
    len = s->len;
    g_list_foreach(netdefs_ordered, nd_append_non_nm_ids, s);
    if (s->len > len)
        g_string_free_to_file(s, rootdir, "run/NetworkManager/conf.d/netplan.conf", NULL);
    else
        g_string_free(s, TRUE);

    /* write generated udev rules */
    if (udev_rules)
        g_string_free_to_file(udev_rules, rootdir, "run/udev/rules.d/90-netplan.rules", NULL);
}

/**
 * Clean up all generated configurations in @rootdir from previous runs.
 */
void
cleanup_nm_conf(const char* rootdir)
{
    g_autofree char* confpath = g_strjoin(NULL, rootdir ?: "", "/run/NetworkManager/conf.d/netplan.conf", NULL);
    g_autofree char* global_manage_path = g_strjoin(NULL, rootdir ?: "", "/run/NetworkManager/conf.d/10-globally-managed-devices.conf", NULL);
    unlink(confpath);
    unlink(global_manage_path);
    unlink_glob(rootdir, "/run/NetworkManager/system-connections/netplan-*");
}<|MERGE_RESOLUTION|>--- conflicted
+++ resolved
@@ -140,7 +140,6 @@
 }
 
 /**
-<<<<<<< HEAD
  * Return NM wifi "band=" string.
  */
 static const char*
@@ -151,7 +150,14 @@
             return "a";
         case NETPLAN_WIFI_BAND_24:
             return "bg";
-=======
+        // LCOV_EXCL_START
+        default:
+            g_assert_not_reached();
+        // LCOV_EXCL_STOP
+    }
+}
+
+/**
  * Return NM addr-gen-mode string.
  */
 static const char*
@@ -162,7 +168,6 @@
             return "0";
         case NETPLAN_ADDRGEN_STABLEPRIVACY:
             return "1";
->>>>>>> 0586a8d5
         // LCOV_EXCL_START
         default:
             g_assert_not_reached();
