/*
 * Copyright (C) 2016 Canonical, Ltd.
 * Author: Martin Pitt <martin.pitt@ubuntu.com>
 *
 * This program is free software; you can redistribute it and/or modify
 * it under the terms of the GNU General Public License as published by
 * the Free Software Foundation; version 3.
 *
 * This program is distributed in the hope that it will be useful,
 * but WITHOUT ANY WARRANTY; without even the implied warranty of
 * MERCHANTABILITY or FITNESS FOR A PARTICULAR PURPOSE.  See the
 * GNU General Public License for more details.
 *
 * You should have received a copy of the GNU General Public License
 * along with this program.  If not, see <http://www.gnu.org/licenses/>.
 */

#include <stdlib.h>
#include <string.h>
#include <unistd.h>
#include <ctype.h>
#include <errno.h>
#include <sys/stat.h>

#include <glib.h>
#include <glib/gprintf.h>

#include "networkd.h"
#include "parse.h"
#include "util.h"


/**
 * Append [Match] section of @def to @s.
 */
static void
append_match_section(const NetplanNetDefinition* def, GString* s, gboolean match_rename)
{
    /* Note: an empty [Match] section is interpreted as matching all devices,
     * which is what we want for the simple case that you only have one device
     * (of the given type) */

    g_string_append(s, "[Match]\n");
    if (def->match.driver)
        g_string_append_printf(s, "Driver=%s\n", def->match.driver);
    if (def->match.mac)
        g_string_append_printf(s, "MACAddress=%s\n", def->match.mac);
    /* name matching is special: if the .link renames the interface, the
     * .network has to use the renamed one, otherwise the original one */
    if (!match_rename && def->match.original_name)
        g_string_append_printf(s, "OriginalName=%s\n", def->match.original_name);
    if (match_rename) {
        if (def->type >= NETPLAN_DEF_TYPE_VIRTUAL)
            g_string_append_printf(s, "Name=%s\n", def->id);
        else if (def->set_name)
            g_string_append_printf(s, "Name=%s\n", def->set_name);
        else if (def->match.original_name)
            g_string_append_printf(s, "Name=%s\n", def->match.original_name);
    }

    /* Workaround for bug LP: #1804861: something outputs netplan config
     * that includes using the MAC of the first phy member of a bond as
     * default value for the MAC of the bond device itself. This is
     * evil, it's an optional field and networkd knows what to do if
     * the MAC isn't specified; but work around this by adding an
     * arbitrary additional match condition on Path= for the phys.
     * This way, hopefully setting a MTU on the phy does not bleed over
     * to bond/bridge and any further virtual devices (VLANs?) on top of
     * it.
     * Make sure to add the extra match only if we're matching by MAC
     * already and dealing with a bond or bridge.
     */
    if (def->bond || def->bridge) {
        /* update if we support new device types */
        if (def->match.mac)
            g_string_append(s, "Type=!vlan bond bridge\n");
    }
}

static void
write_bridge_params(GString* s, const NetplanNetDefinition* def)
{
    GString *params = NULL;

    if (def->custom_bridging) {
        params = g_string_sized_new(200);

        if (def->bridge_params.ageing_time)
            g_string_append_printf(params, "AgeingTimeSec=%s\n", def->bridge_params.ageing_time);
        if (def->bridge_params.priority)
            g_string_append_printf(params, "Priority=%u\n", def->bridge_params.priority);
        if (def->bridge_params.forward_delay)
            g_string_append_printf(params, "ForwardDelaySec=%s\n", def->bridge_params.forward_delay);
        if (def->bridge_params.hello_time)
            g_string_append_printf(params, "HelloTimeSec=%s\n", def->bridge_params.hello_time);
        if (def->bridge_params.max_age)
            g_string_append_printf(params, "MaxAgeSec=%s\n", def->bridge_params.max_age);
        g_string_append_printf(params, "STP=%s\n", def->bridge_params.stp ? "true" : "false");

        g_string_append_printf(s, "\n[Bridge]\n%s", params->str);

        g_string_free(params, TRUE);
    }
}

static void
write_tunnel_params(GString* s, const NetplanNetDefinition* def)
{
    GString *params = NULL;

    params = g_string_sized_new(200);

    g_string_printf(params, "Independent=true\n");
    if (def->tunnel.mode == NETPLAN_TUNNEL_MODE_IPIP6 || def->tunnel.mode == NETPLAN_TUNNEL_MODE_IP6IP6)
        g_string_append_printf(params, "Mode=%s\n", tunnel_mode_to_string(def->tunnel.mode));
    g_string_append_printf(params, "Local=%s\n", def->tunnel.local_ip);
    g_string_append_printf(params, "Remote=%s\n", def->tunnel.remote_ip);
    if (def->tunnel.input_key)
        g_string_append_printf(params, "InputKey=%s\n", def->tunnel.input_key);
    if (def->tunnel.output_key)
        g_string_append_printf(params, "OutputKey=%s\n", def->tunnel.output_key);

    g_string_append_printf(s, "\n[Tunnel]\n%s", params->str);
    g_string_free(params, TRUE);
}

static void
write_link_file(const NetplanNetDefinition* def, const char* rootdir, const char* path)
{
    GString* s = NULL;
    mode_t orig_umask;

    /* Don't write .link files for virtual devices; they use .netdev instead */
    if (def->type >= NETPLAN_DEF_TYPE_VIRTUAL)
        return;

    /* do we need to write a .link file? */
    if (!def->set_name && !def->wake_on_lan && !def->mtubytes && !def->set_mac)
        return;

    /* build file contents */
    s = g_string_sized_new(200);
    append_match_section(def, s, FALSE);

    g_string_append(s, "\n[Link]\n");
    if (def->set_name)
        g_string_append_printf(s, "Name=%s\n", def->set_name);
    /* FIXME: Should this be turned from bool to str and support multiple values? */
    g_string_append_printf(s, "WakeOnLan=%s\n", def->wake_on_lan ? "magic" : "off");
    if (def->mtubytes)
        g_string_append_printf(s, "MTUBytes=%u\n", def->mtubytes);
    if (def->set_mac)
        g_string_append_printf(s, "MACAddress=%s\n", def->set_mac);


    orig_umask = umask(022);
    g_string_free_to_file(s, rootdir, path, ".link");
    umask(orig_umask);
}


static gboolean
interval_has_suffix(const char* param) {
    gchar* endptr;

    g_ascii_strtoull(param, &endptr, 10);
    if (*endptr == '\0')
        return FALSE;

    return TRUE;
}


static void
write_bond_parameters(const NetplanNetDefinition* def, GString* s)
{
    GString* params = NULL;

    params = g_string_sized_new(200);

    if (def->bond_params.mode)
        g_string_append_printf(params, "\nMode=%s", def->bond_params.mode);
    if (def->bond_params.lacp_rate)
        g_string_append_printf(params, "\nLACPTransmitRate=%s", def->bond_params.lacp_rate);
    if (def->bond_params.monitor_interval) {
        g_string_append(params, "\nMIIMonitorSec=");
        if (interval_has_suffix(def->bond_params.monitor_interval))
            g_string_append(params, def->bond_params.monitor_interval);
        else
            g_string_append_printf(params, "%sms", def->bond_params.monitor_interval);
    }
    if (def->bond_params.min_links)
        g_string_append_printf(params, "\nMinLinks=%d", def->bond_params.min_links);
    if (def->bond_params.transmit_hash_policy)
        g_string_append_printf(params, "\nTransmitHashPolicy=%s", def->bond_params.transmit_hash_policy);
    if (def->bond_params.selection_logic)
        g_string_append_printf(params, "\nAdSelect=%s", def->bond_params.selection_logic);
    if (def->bond_params.all_slaves_active)
        g_string_append_printf(params, "\nAllSlavesActive=%d", def->bond_params.all_slaves_active);
    if (def->bond_params.arp_interval) {
        g_string_append(params, "\nARPIntervalSec=");
        if (interval_has_suffix(def->bond_params.arp_interval))
            g_string_append(params, def->bond_params.arp_interval);
        else
            g_string_append_printf(params, "%sms", def->bond_params.arp_interval);
    }
    if (def->bond_params.arp_ip_targets && def->bond_params.arp_ip_targets->len > 0) {
        g_string_append_printf(params, "\nARPIPTargets=");
        for (unsigned i = 0; i < def->bond_params.arp_ip_targets->len; ++i) {
            if (i > 0)
                g_string_append_printf(params, " ");
            g_string_append_printf(params, "%s", g_array_index(def->bond_params.arp_ip_targets, char*, i));
        }
    }
    if (def->bond_params.arp_validate)
        g_string_append_printf(params, "\nARPValidate=%s", def->bond_params.arp_validate);
    if (def->bond_params.arp_all_targets)
        g_string_append_printf(params, "\nARPAllTargets=%s", def->bond_params.arp_all_targets);
    if (def->bond_params.up_delay) {
        g_string_append(params, "\nUpDelaySec=");
        if (interval_has_suffix(def->bond_params.up_delay))
            g_string_append(params, def->bond_params.up_delay);
        else
            g_string_append_printf(params, "%sms", def->bond_params.up_delay);
    }
    if (def->bond_params.down_delay) {
        g_string_append(params, "\nDownDelaySec=");
        if (interval_has_suffix(def->bond_params.down_delay))
            g_string_append(params, def->bond_params.down_delay);
        else
            g_string_append_printf(params, "%sms", def->bond_params.down_delay);
    }
    if (def->bond_params.fail_over_mac_policy)
        g_string_append_printf(params, "\nFailOverMACPolicy=%s", def->bond_params.fail_over_mac_policy);
    if (def->bond_params.gratuitous_arp)
        g_string_append_printf(params, "\nGratuitousARP=%d", def->bond_params.gratuitous_arp);
    /* TODO: add unsolicited_na, not documented as supported by NM. */
    if (def->bond_params.packets_per_slave)
        g_string_append_printf(params, "\nPacketsPerSlave=%d", def->bond_params.packets_per_slave);
    if (def->bond_params.primary_reselect_policy)
        g_string_append_printf(params, "\nPrimaryReselectPolicy=%s", def->bond_params.primary_reselect_policy);
    if (def->bond_params.resend_igmp)
        g_string_append_printf(params, "\nResendIGMP=%d", def->bond_params.resend_igmp);
    if (def->bond_params.learn_interval)
        g_string_append_printf(params, "\nLearnPacketIntervalSec=%s", def->bond_params.learn_interval);

    if (params->len)
        g_string_append_printf(s, "\n[Bond]%s\n", params->str);

    g_string_free(params, TRUE);
}

static void
write_netdev_file(const NetplanNetDefinition* def, const char* rootdir, const char* path)
{
    GString* s = NULL;
    mode_t orig_umask;

    g_assert(def->type >= NETPLAN_DEF_TYPE_VIRTUAL);

    /* build file contents */
    s = g_string_sized_new(200);
    g_string_append_printf(s, "[NetDev]\nName=%s\n", def->id);

    if (def->set_mac)
        g_string_append_printf(s, "MACAddress=%s\n", def->set_mac);
    if (def->mtubytes)
        g_string_append_printf(s, "MTUBytes=%u\n", def->mtubytes);

    switch (def->type) {
        case NETPLAN_DEF_TYPE_BRIDGE:
            g_string_append(s, "Kind=bridge\n");
            write_bridge_params(s, def);
            break;

        case NETPLAN_DEF_TYPE_BOND:
            g_string_append(s, "Kind=bond\n");
            write_bond_parameters(def, s);
            break;

        case NETPLAN_DEF_TYPE_VLAN:
            g_string_append_printf(s, "Kind=vlan\n\n[VLAN]\nId=%u\n", def->vlan_id);
            break;

        case NETPLAN_DEF_TYPE_TUNNEL:
            switch(def->tunnel.mode) {
                case NETPLAN_TUNNEL_MODE_GRE:
                case NETPLAN_TUNNEL_MODE_GRETAP:
                case NETPLAN_TUNNEL_MODE_IPIP:
                case NETPLAN_TUNNEL_MODE_IP6GRE:
                case NETPLAN_TUNNEL_MODE_IP6GRETAP:
                case NETPLAN_TUNNEL_MODE_SIT:
                case NETPLAN_TUNNEL_MODE_VTI:
                case NETPLAN_TUNNEL_MODE_VTI6:
                    g_string_append_printf(s,
                                          "Kind=%s\n",
                                          tunnel_mode_to_string(def->tunnel.mode));
                    break;

                case NETPLAN_TUNNEL_MODE_IP6IP6:
                case NETPLAN_TUNNEL_MODE_IPIP6:
                    g_string_append(s, "Kind=ip6tnl\n");
                    break;

                // LCOV_EXCL_START
                default:
                    g_assert_not_reached();
                // LCOV_EXCL_STOP
            }

            write_tunnel_params(s, def);
            break;

        // LCOV_EXCL_START
        default:
            g_assert_not_reached();
        // LCOV_EXCL_STOP
    }

    /* these do not contain secrets and need to be readable by
     * systemd-networkd - LP: #1736965 */
    orig_umask = umask(022);
    g_string_free_to_file(s, rootdir, path, ".netdev");
    umask(orig_umask);
}

static void
write_route(NetplanIPRoute* r, GString* s)
{
    g_string_append_printf(s, "\n[Route]\n");

    g_string_append_printf(s, "Destination=%s\n", r->to);

    if (r->via)
        g_string_append_printf(s, "Gateway=%s\n", r->via);
    if (r->from)
        g_string_append_printf(s, "PreferredSource=%s\n", r->from);

    if (g_strcmp0(r->scope, "global") != 0)
        g_string_append_printf(s, "Scope=%s\n", r->scope);
    if (g_strcmp0(r->type, "unicast") != 0)
        g_string_append_printf(s, "Type=%s\n", r->type);
    if (r->onlink)
        g_string_append_printf(s, "GatewayOnlink=true\n");
    if (r->metric != NETPLAN_METRIC_UNSPEC)
        g_string_append_printf(s, "Metric=%d\n", r->metric);
    if (r->table != NETPLAN_ROUTE_TABLE_UNSPEC)
        g_string_append_printf(s, "Table=%d\n", r->table);
}

static void
write_ip_rule(NetplanIPRule* r, GString* s)
{
    g_string_append_printf(s, "\n[RoutingPolicyRule]\n");

    if (r->from)
        g_string_append_printf(s, "From=%s\n", r->from);
    if (r->to)
        g_string_append_printf(s, "To=%s\n", r->to);

    if (r->table != NETPLAN_ROUTE_TABLE_UNSPEC)
        g_string_append_printf(s, "Table=%d\n", r->table);
    if (r->priority != NETPLAN_IP_RULE_PRIO_UNSPEC)
        g_string_append_printf(s, "Priority=%d\n", r->priority);
    if (r->fwmark != NETPLAN_IP_RULE_FW_MARK_UNSPEC)
        g_string_append_printf(s, "FirewallMark=%d\n", r->fwmark);
    if (r->tos != NETPLAN_IP_RULE_TOS_UNSPEC)
        g_string_append_printf(s, "TypeOfService=%d\n", r->tos);
}

#define DHCP_OVERRIDES_ERROR                                            \
    "ERROR: %s: networkd requires that %s has the same value in both "  \
    "dhcp4_overrides and dhcp6_overrides\n"

static void
combine_dhcp_overrides(const NetplanNetDefinition* def, NetplanDHCPOverrides* combined_dhcp_overrides)
{
    /* if only one of dhcp4 or dhcp6 is enabled, those overrides are used */
    if (def->dhcp4 && !def->dhcp6) {
        *combined_dhcp_overrides = def->dhcp4_overrides;
    } else if (!def->dhcp4 && def->dhcp6) {
        *combined_dhcp_overrides = def->dhcp6_overrides;
    } else {
        /* networkd doesn't support separately configuring dhcp4 and dhcp6, so
         * we enforce that they are the same.
         */
        if (def->dhcp4_overrides.use_dns != def->dhcp6_overrides.use_dns) {
            g_fprintf(stderr, DHCP_OVERRIDES_ERROR, def->id, "use-dns");
            exit(1);
        }
        if (g_strcmp0(def->dhcp4_overrides.use_domains, def->dhcp6_overrides.use_domains) != 0){
            g_fprintf(stderr, DHCP_OVERRIDES_ERROR, def->id, "use-domains");
            exit(1);
        }
        if (def->dhcp4_overrides.use_ntp != def->dhcp6_overrides.use_ntp) {
            g_fprintf(stderr, DHCP_OVERRIDES_ERROR, def->id, "use-ntp");
            exit(1);
        }
        if (def->dhcp4_overrides.send_hostname != def->dhcp6_overrides.send_hostname) {
            g_fprintf(stderr, DHCP_OVERRIDES_ERROR, def->id, "send-hostname");
            exit(1);
        }
        if (def->dhcp4_overrides.use_hostname != def->dhcp6_overrides.use_hostname) {
            g_fprintf(stderr, DHCP_OVERRIDES_ERROR, def->id, "use-hostname");
            exit(1);
        }
        if (def->dhcp4_overrides.use_mtu != def->dhcp6_overrides.use_mtu) {
            g_fprintf(stderr, DHCP_OVERRIDES_ERROR, def->id, "use-mtu");
            exit(1);
        }
        if (g_strcmp0(def->dhcp4_overrides.hostname, def->dhcp6_overrides.hostname) != 0) {
            g_fprintf(stderr, DHCP_OVERRIDES_ERROR, def->id, "hostname");
            exit(1);
        }
        if (def->dhcp4_overrides.metric != def->dhcp6_overrides.metric) {
            g_fprintf(stderr, DHCP_OVERRIDES_ERROR, def->id, "route-metric");
            exit(1);
        }
        if (def->dhcp4_overrides.use_routes != def->dhcp6_overrides.use_routes) {
            g_fprintf(stderr, DHCP_OVERRIDES_ERROR, def->id, "use-routes");
            exit(1);
        }
        /* Just use dhcp4_overrides now, since we know they are the same. */
        *combined_dhcp_overrides = def->dhcp4_overrides;
    }
}

static void
write_network_file(const NetplanNetDefinition* def, const char* rootdir, const char* path)
{
    GString* network = NULL;
    GString* link = NULL;
    GString* s = NULL;
    mode_t orig_umask;

    /* Prepare the [Link] section of the .network file. */
    link = g_string_sized_new(200);

    /* Prepare the [Network] section */
    network = g_string_sized_new(200);

    if (def->optional || def->optional_addresses) {
        if (def->optional) {
            g_string_append(link, "RequiredForOnline=no\n");
        }
        for (unsigned i = 0; NETPLAN_OPTIONAL_ADDRESS_TYPES[i].name != NULL; ++i) {
            if (def->optional_addresses & NETPLAN_OPTIONAL_ADDRESS_TYPES[i].flag) {
            g_string_append_printf(link, "OptionalAddresses=%s\n", NETPLAN_OPTIONAL_ADDRESS_TYPES[i].name);
            }
        }
    }

    if (def->mtubytes) {
        g_string_append_printf(link, "MTUBytes=%d\n", def->mtubytes);
    }

    if (def->emit_lldp) {
        g_string_append(network, "EmitLLDP=true\n");
    }

    if (def->dhcp4 && def->dhcp6)
        g_string_append(network, "DHCP=yes\n");
    else if (def->dhcp4)
        g_string_append(network, "DHCP=ipv4\n");
    else if (def->dhcp6)
        g_string_append(network, "DHCP=ipv6\n");

    /* Set link local addressing -- this does not apply to bond and bridge
     * member interfaces, which always get it disabled.
     */
    if (!def->bond && !def->bridge && (def->linklocal.ipv4 || def->linklocal.ipv6)) {
        if (def->linklocal.ipv4 && def->linklocal.ipv6)
            g_string_append(network, "LinkLocalAddressing=yes\n");
        else if (def->linklocal.ipv4)
            g_string_append(network, "LinkLocalAddressing=ipv4\n");
        else if (def->linklocal.ipv6)
            g_string_append(network, "LinkLocalAddressing=ipv6\n");
    } else {
        g_string_append(network, "LinkLocalAddressing=no\n");
    }

    if (def->ip4_addresses)
        for (unsigned i = 0; i < def->ip4_addresses->len; ++i)
            g_string_append_printf(network, "Address=%s\n", g_array_index(def->ip4_addresses, char*, i));
    if (def->ip6_addresses)
        for (unsigned i = 0; i < def->ip6_addresses->len; ++i)
            g_string_append_printf(network, "Address=%s\n", g_array_index(def->ip6_addresses, char*, i));
    if (def->accept_ra == NETPLAN_RA_MODE_ENABLED)
        g_string_append_printf(network, "IPv6AcceptRA=yes\n");
    else if (def->accept_ra == NETPLAN_RA_MODE_DISABLED)
        g_string_append_printf(network, "IPv6AcceptRA=no\n");
    if (def->ip6_privacy)
        g_string_append(network, "IPv6PrivacyExtensions=yes\n");
    if (def->gateway4)
        g_string_append_printf(network, "Gateway=%s\n", def->gateway4);
    if (def->gateway6)
        g_string_append_printf(network, "Gateway=%s\n", def->gateway6);
    if (def->ip4_nameservers)
        for (unsigned i = 0; i < def->ip4_nameservers->len; ++i)
            g_string_append_printf(network, "DNS=%s\n", g_array_index(def->ip4_nameservers, char*, i));
    if (def->ip6_nameservers)
        for (unsigned i = 0; i < def->ip6_nameservers->len; ++i)
            g_string_append_printf(network, "DNS=%s\n", g_array_index(def->ip6_nameservers, char*, i));
    if (def->search_domains) {
        g_string_append_printf(network, "Domains=%s", g_array_index(def->search_domains, char*, 0));
        for (unsigned i = 1; i < def->search_domains->len; ++i)
            g_string_append_printf(network, " %s", g_array_index(def->search_domains, char*, i));
        g_string_append(network, "\n");
    }

    if (def->ipv6_mtubytes) {
        g_string_append_printf(network, "IPv6MTUBytes=%d\n", def->ipv6_mtubytes);
    }

    if (def->type >= NETPLAN_DEF_TYPE_VIRTUAL)
        g_string_append(network, "ConfigureWithoutCarrier=yes\n");

    if (def->bridge) {
        g_string_append_printf(network, "Bridge=%s\n", def->bridge);

        if (def->bridge_params.path_cost || def->bridge_params.port_priority)
            g_string_append_printf(network, "\n[Bridge]\n");
        if (def->bridge_params.path_cost)
            g_string_append_printf(network, "Cost=%u\n", def->bridge_params.path_cost);
        if (def->bridge_params.port_priority)
            g_string_append_printf(network, "Priority=%u\n", def->bridge_params.port_priority);
    }
    if (def->bond) {
        g_string_append_printf(network, "Bond=%s\n", def->bond);

        if (def->bond_params.primary_slave)
            g_string_append_printf(network, "PrimarySlave=true\n");
    }

    if (def->has_vlans) {
        /* iterate over all netdefs to find VLANs attached to us */
        GList *l = netdefs_ordered;
        const NetplanNetDefinition* nd;
        for (; l != NULL; l = l->next) {
            nd = l->data;
            if (nd->vlan_link == def)
                g_string_append_printf(network, "VLAN=%s\n", nd->id);
        }
    }

    if (def->routes != NULL) {
        for (unsigned i = 0; i < def->routes->len; ++i) {
            NetplanIPRoute* cur_route = g_array_index (def->routes, NetplanIPRoute*, i);
            write_route(cur_route, network);
        }
    }
    if (def->ip_rules != NULL) {
        for (unsigned i = 0; i < def->ip_rules->len; ++i) {
            NetplanIPRule* cur_rule = g_array_index (def->ip_rules, NetplanIPRule*, i);
            write_ip_rule(cur_rule, network);
        }
    }

    if (def->dhcp4 || def->dhcp6 || def->critical) {
        /* NetworkManager compatible route metrics */
        g_string_append(network, "\n[DHCP]\n");
    }

    if (def->critical)
        g_string_append_printf(network, "CriticalConnection=true\n");

    if (def->dhcp4 || def->dhcp6) {
        if (g_strcmp0(def->dhcp_identifier, "duid") != 0)
            g_string_append_printf(network, "ClientIdentifier=%s\n", def->dhcp_identifier);

        NetplanDHCPOverrides combined_dhcp_overrides;
        combine_dhcp_overrides(def, &combined_dhcp_overrides);

        if (combined_dhcp_overrides.metric == NETPLAN_METRIC_UNSPEC) {
            g_string_append_printf(network, "RouteMetric=%i\n", (def->type == NETPLAN_DEF_TYPE_WIFI ? 600 : 100));
        } else {
            g_string_append_printf(network, "RouteMetric=%u\n",
                                   combined_dhcp_overrides.metric);
        }

        /* Only set MTU from DHCP if use-mtu dhcp-override is not false. */
        if (!combined_dhcp_overrides.use_mtu) {
            /* isc-dhcp dhclient compatible UseMTU, networkd default is to
             * not accept MTU, which breaks clouds */
            g_string_append_printf(network, "UseMTU=false\n");
        } else {
            g_string_append_printf(network, "UseMTU=true\n");
        }

        /* Only write DHCP options that differ from the networkd default. */
        if (!combined_dhcp_overrides.use_routes)
            g_string_append_printf(network, "UseRoutes=false\n");
        if (!combined_dhcp_overrides.use_dns)
            g_string_append_printf(network, "UseDNS=false\n");
        if (combined_dhcp_overrides.use_domains)
            g_string_append_printf(network, "UseDomains=%s\n", combined_dhcp_overrides.use_domains);
        if (!combined_dhcp_overrides.use_ntp)
            g_string_append_printf(network, "UseNTP=false\n");
        if (!combined_dhcp_overrides.send_hostname)
            g_string_append_printf(network, "SendHostname=false\n");
        if (!combined_dhcp_overrides.use_hostname)
            g_string_append_printf(network, "UseHostname=false\n");
        if (combined_dhcp_overrides.hostname)
            g_string_append_printf(network, "Hostname=%s\n", combined_dhcp_overrides.hostname);
    }

    if (network->len > 0 || link->len > 0) {
        s = g_string_sized_new(200);
        append_match_section(def, s, TRUE);

        if (link->len > 0)
            g_string_append_printf(s, "\n[Link]\n%s", link->str);
        if (network->len > 0)
            g_string_append_printf(s, "\n[Network]\n%s", network->str);

        g_string_free(link, TRUE);
        g_string_free(network, TRUE);

        /* these do not contain secrets and need to be readable by
         * systemd-networkd - LP: #1736965 */
        orig_umask = umask(022);
        g_string_free_to_file(s, rootdir, path, ".network");
        umask(orig_umask);
    }
}

static void
write_rules_file(const NetplanNetDefinition* def, const char* rootdir)
{
    GString* s = NULL;
    g_autofree char* path = g_strjoin(NULL, "run/udev/rules.d/99-netplan-", def->id, ".rules", NULL);
    mode_t orig_umask;

    /* do we need to write a .rules file?
     * It's only required for reliably setting the name of a physical device
     * until systemd issue #9006 is resolved. */
    if (def->type >= NETPLAN_DEF_TYPE_VIRTUAL)
        return;

    /* Matching by name does not work.
     *
     * As far as I can tell, if you match by the name coming out of
     * initrd, systemd complains that a link file is matching on a
     * renamed name. If you match by the unstable kernel name, the
     * device no longer has that name when udevd reads the file, so
     * the rule doesn't fire. So only support mac and driver. */
    if (!def->set_name || (!def->match.mac && !def->match.driver))
        return;

    /* build file contents */
    s = g_string_sized_new(200);

    g_string_append(s, "SUBSYSTEM==\"net\", ACTION==\"add\", ");

    if (def->match.driver) {
        g_string_append_printf(s,"DRIVERS==\"%s\", ", def->match.driver);
    } else {
        g_string_append(s, "DRIVERS==\"?*\", ");
    }

    if (def->match.mac)
        g_string_append_printf(s, "ATTR{address}==\"%s\", ", def->match.mac);

    g_string_append_printf(s, "NAME=\"%s\"\n", def->set_name);

    orig_umask = umask(022);
    g_string_free_to_file(s, rootdir, path, NULL);
    umask(orig_umask);
}

static void
<<<<<<< HEAD
append_wpa_auth_conf(GString* s, const NetplanAuthenticationSettings* auth)
=======
append_wpa_auth_conf(GString* s, const authentication_settings* auth, const char* id)
>>>>>>> 0c067435
{
    switch (auth->key_management) {
        case NETPLAN_AUTH_KEY_MANAGEMENT_NONE:
            g_string_append(s, "  key_mgmt=NONE\n");
            break;

        case NETPLAN_AUTH_KEY_MANAGEMENT_WPA_PSK:
            g_string_append(s, "  key_mgmt=WPA-PSK\n");
            break;

        case NETPLAN_AUTH_KEY_MANAGEMENT_WPA_EAP:
            g_string_append(s, "  key_mgmt=WPA-EAP\n");
            break;

        case NETPLAN_AUTH_KEY_MANAGEMENT_8021X:
            g_string_append(s, "  key_mgmt=IEEE8021X\n");
            break;
    }

    switch (auth->eap_method) {
        case NETPLAN_AUTH_EAP_NONE:
            break;

        case NETPLAN_AUTH_EAP_TLS:
            g_string_append(s, "  eap=TLS\n");
            break;

        case NETPLAN_AUTH_EAP_PEAP:
            g_string_append(s, "  eap=PEAP\n");
            break;

        case NETPLAN_AUTH_EAP_TTLS:
            g_string_append(s, "  eap=TTLS\n");
            break;
    }

    if (auth->identity) {
        g_string_append_printf(s, "  identity=\"%s\"\n", auth->identity);
    }
    if (auth->anonymous_identity) {
        g_string_append_printf(s, "  anonymous_identity=\"%s\"\n", auth->anonymous_identity);
    }
    if (auth->password) {
<<<<<<< HEAD
        if (auth->key_management == NETPLAN_AUTH_KEY_MANAGEMENT_WPA_PSK) {
            g_string_append_printf(s, "  psk=\"%s\"\n", auth->password);
=======
        if (auth->key_management == KEY_MANAGEMENT_WPA_PSK) {
            size_t len = strlen(auth->password);
            if (len == 64) {
                /* must be a hex-digit key representation */
                for (unsigned i = 0; i < 64; ++i)
                    if (!isxdigit(auth->password[i])) {
                        g_fprintf(stderr, "ERROR: %s: PSK length of 64 is only supported for hex-digit representation\n", id);
                        exit(1);
                    }
                /* this is required to be unquoted */
                g_string_append_printf(s, "  psk=%s\n", auth->password);
            } else if (len < 8 || len > 63) {
                /* per wpa_supplicant spec, passphrase needs to be between 8
                   and 63 characters */
                g_fprintf(stderr, "ERROR: %s: ASCII passphrase must be between 8 and 63 characters (inclusive)\n", id);
                exit(1);
            } else {
                g_string_append_printf(s, "  psk=\"%s\"\n", auth->password);
            }
>>>>>>> 0c067435
        } else {
            if (strncmp(auth->password, "hash:", 5) == 0) {
                g_string_append_printf(s, "  password=%s\n", auth->password);
            } else {
                g_string_append_printf(s, "  password=\"%s\"\n", auth->password);
            }
        }
    }
    if (auth->ca_certificate) {
        g_string_append_printf(s, "  ca_cert=\"%s\"\n", auth->ca_certificate);
    }
    if (auth->client_certificate) {
        g_string_append_printf(s, "  client_cert=\"%s\"\n", auth->client_certificate);
    }
    if (auth->client_key) {
        g_string_append_printf(s, "  private_key=\"%s\"\n", auth->client_key);
    }
    if (auth->client_key_password) {
        g_string_append_printf(s, "  private_key_passwd=\"%s\"\n", auth->client_key_password);
    }
    if (auth->phase2_auth) {
        g_string_append_printf(s, "  phase2=\"auth=%s\"\n", auth->phase2_auth);
    }

}

/* netplan-feature: generated-supplicant */
static void
write_wpa_unit(const NetplanNetDefinition* def, const char* rootdir)
{
    g_autoptr(GError) err = NULL;
    g_autofree gchar *stdouth = NULL;
    g_autofree gchar *stderrh = NULL;
    gint exit_status = 0;

    gchar *argv[] = {"bin" "/" "systemd-escape", def->id, NULL};
    g_spawn_sync("/", argv, NULL, 0, NULL, NULL, &stdouth, &stderrh, &exit_status, &err);
    g_spawn_check_exit_status(exit_status, &err);
    if (err != NULL) {
        // LCOV_EXCL_START
        g_fprintf(stderr, "failed to ask systemd to escape %s; exit %d\nstdout: '%s'\nstderr: '%s'", def->id, exit_status, stdouth, stderrh);
        exit(1);
        // LCOV_EXCL_STOP
    }
    g_strstrip(stdouth);

    GString* s = g_string_new("[Unit]\n");
    g_autofree char* path = g_strjoin(NULL, "/run/systemd/system/netplan-wpa-", stdouth, ".service", NULL);
    g_string_append_printf(s, "Description=WPA supplicant for netplan %s\n", stdouth);
    g_string_append(s, "DefaultDependencies=no\n");
    g_string_append_printf(s, "After=sys-subsystem-net-devices-%s.device\n", stdouth);
    g_string_append(s, "Before=network.target\nWants=network.target\n\n");
    g_string_append(s, "[Service]\nType=simple\n");
    g_string_append_printf(s, "ExecStart=/sbin/wpa_supplicant -c /run/netplan/wpa-%s.conf -i%s", stdouth, stdouth);

    if (def->type != NETPLAN_DEF_TYPE_WIFI) {
        g_string_append(s, " -Dwired\n");
    }
    g_string_free_to_file(s, rootdir, path, NULL);
}

static void
write_wpa_conf(const NetplanNetDefinition* def, const char* rootdir)
{
    GHashTableIter iter;
    GString* s = g_string_new("ctrl_interface=/run/wpa_supplicant\n\n");
    g_autofree char* path = g_strjoin(NULL, "run/netplan/wpa-", def->id, ".conf", NULL);
    mode_t orig_umask;

    g_debug("%s: Creating wpa_supplicant configuration file %s", def->id, path);
    if (def->type == NETPLAN_DEF_TYPE_WIFI) {
        NetplanWifiAccessPoint* ap;
        g_hash_table_iter_init(&iter, def->access_points);
        while (g_hash_table_iter_next(&iter, NULL, (gpointer) &ap)) {
            g_string_append_printf(s, "network={\n  ssid=\"%s\"\n", ap->ssid);
            switch (ap->mode) {
                case NETPLAN_WIFI_MODE_INFRASTRUCTURE:
                    /* default in wpasupplicant */
                    break;
                case NETPLAN_WIFI_MODE_ADHOC:
                    g_string_append(s, "  mode=1\n");
                    break;
                case NETPLAN_WIFI_MODE_AP:
                    g_fprintf(stderr, "ERROR: %s: networkd does not support wifi in access point mode\n", def->id);
                    exit(1);
            }

            /* wifi auth trumps netdef auth */
            if (ap->has_auth) {
                append_wpa_auth_conf(s, &ap->auth, ap->ssid);
            }
            else {
                g_string_append(s, "  key_mgmt=NONE\n");
            }
            g_string_append(s, "}\n");
        }
    }
    else {
        /* wired 802.1x auth or similar */
        g_string_append(s, "network={\n");
        append_wpa_auth_conf(s, &def->auth, def->id);
        g_string_append(s, "}\n");
    }

    /* use tight permissions as this contains secrets */
    orig_umask = umask(077);
    g_string_free_to_file(s, rootdir, path, NULL);
    umask(orig_umask);
}

/**
 * Generate networkd configuration in @rootdir/run/systemd/network/ from the
 * parsed #netdefs.
 * @rootdir: If not %NULL, generate configuration in this root directory
 *           (useful for testing).
 * Returns: TRUE if @def applies to networkd, FALSE otherwise.
 */
gboolean
write_networkd_conf(const NetplanNetDefinition* def, const char* rootdir)
{
    g_autofree char* path_base = g_strjoin(NULL, "run/systemd/network/10-netplan-", def->id, NULL);

    /* We want this for all backends when renaming, as *.link and *.rules files are
     * evaluated by udev, not networkd itself or NetworkManager. */
    write_link_file(def, rootdir, path_base);
    write_rules_file(def, rootdir);

    if (def->backend != NETPLAN_BACKEND_NETWORKD) {
        g_debug("networkd: definition %s is not for us (backend %i)", def->id, def->backend);
        return FALSE;
    }

<<<<<<< HEAD
    if (def->type == NETPLAN_DEF_TYPE_WIFI || def->has_auth) {
=======
    if (def->type == ND_GSM) {
        g_fprintf(stderr, "ERROR: %s: networkd backend does not support GSM modem configuration\n", def->id);
        exit(1);
    }

    if (def->type == ND_WIFI || def->has_auth) {
>>>>>>> 0c067435
        g_autofree char* link = g_strjoin(NULL, rootdir ?: "", "/run/systemd/system/systemd-networkd.service.wants/netplan-wpa-", def->id, ".service", NULL);
        g_autofree char* slink = g_strjoin(NULL, "/run/systemd/system/netplan-wpa-", def->id, ".service", NULL);
        if (def->type == NETPLAN_DEF_TYPE_WIFI && def->has_match) {
            g_fprintf(stderr, "ERROR: %s: networkd backend does not support wifi with match:, only by interface name\n", def->id);
            exit(1);
        }

        g_debug("Creating wpa_supplicant config");
        write_wpa_conf(def, rootdir);

        g_debug("Creating wpa_supplicant unit %s", slink);
        write_wpa_unit(def, rootdir);

        g_debug("Creating wpa_supplicant service enablement link %s", link);
        safe_mkdir_p_dir(link);

        if (symlink(slink, link) < 0 && errno != EEXIST) {
            // LCOV_EXCL_START
            g_fprintf(stderr, "failed to create enablement symlink: %m\n");
            exit(1);
            // LCOV_EXCL_STOP
        }

    }

    if (def->type >= NETPLAN_DEF_TYPE_VIRTUAL)
        write_netdev_file(def, rootdir, path_base);
    write_network_file(def, rootdir, path_base);
    return TRUE;
}

/**
 * Clean up all generated configurations in @rootdir from previous runs.
 */
void
cleanup_networkd_conf(const char* rootdir)
{
    unlink_glob(rootdir, "/run/systemd/network/10-netplan-*");
    unlink_glob(rootdir, "/run/netplan/wpa-*.conf");
    unlink_glob(rootdir, "/run/systemd/system/netplan-wpa-*.service");
    unlink_glob(rootdir, "/run/udev/rules.d/99-netplan-*");
}

/**
 * Create enablement symlink for systemd-networkd.service.
 */
void
enable_networkd(const char* generator_dir)
{
    g_autofree char* link = g_build_path(G_DIR_SEPARATOR_S, generator_dir, "multi-user.target.wants", "systemd-networkd.service", NULL);
    g_debug("We created networkd configuration, adding %s enablement symlink", link);
    safe_mkdir_p_dir(link);
    if (symlink("../systemd-networkd.service", link) < 0 && errno != EEXIST) {
        // LCOV_EXCL_START
        g_fprintf(stderr, "failed to create enablement symlink: %m\n");
        exit(1);
        // LCOV_EXCL_STOP
    }

    g_autofree char* link2 = g_build_path(G_DIR_SEPARATOR_S, generator_dir, "network-online.target.wants", "systemd-networkd-wait-online.service", NULL);
    safe_mkdir_p_dir(link2);
    if (symlink("/lib/systemd/system/systemd-networkd-wait-online.service", link2) < 0 && errno != EEXIST) {
        // LCOV_EXCL_START
        g_fprintf(stderr, "failed to create enablement symlink: %m\n");
        exit(1);
        // LCOV_EXCL_STOP
    }
}<|MERGE_RESOLUTION|>--- conflicted
+++ resolved
@@ -669,11 +669,7 @@
 }
 
 static void
-<<<<<<< HEAD
-append_wpa_auth_conf(GString* s, const NetplanAuthenticationSettings* auth)
-=======
-append_wpa_auth_conf(GString* s, const authentication_settings* auth, const char* id)
->>>>>>> 0c067435
+append_wpa_auth_conf(GString* s, const NetplanAuthenticationSettings* auth, const char* id)
 {
     switch (auth->key_management) {
         case NETPLAN_AUTH_KEY_MANAGEMENT_NONE:
@@ -717,11 +713,7 @@
         g_string_append_printf(s, "  anonymous_identity=\"%s\"\n", auth->anonymous_identity);
     }
     if (auth->password) {
-<<<<<<< HEAD
         if (auth->key_management == NETPLAN_AUTH_KEY_MANAGEMENT_WPA_PSK) {
-            g_string_append_printf(s, "  psk=\"%s\"\n", auth->password);
-=======
-        if (auth->key_management == KEY_MANAGEMENT_WPA_PSK) {
             size_t len = strlen(auth->password);
             if (len == 64) {
                 /* must be a hex-digit key representation */
@@ -740,7 +732,6 @@
             } else {
                 g_string_append_printf(s, "  psk=\"%s\"\n", auth->password);
             }
->>>>>>> 0c067435
         } else {
             if (strncmp(auth->password, "hash:", 5) == 0) {
                 g_string_append_printf(s, "  password=%s\n", auth->password);
@@ -873,16 +864,12 @@
         return FALSE;
     }
 
-<<<<<<< HEAD
-    if (def->type == NETPLAN_DEF_TYPE_WIFI || def->has_auth) {
-=======
-    if (def->type == ND_GSM) {
+    if (def->type == NETPLAN_DEF_TYPE_GSM) {
         g_fprintf(stderr, "ERROR: %s: networkd backend does not support GSM modem configuration\n", def->id);
         exit(1);
     }
 
-    if (def->type == ND_WIFI || def->has_auth) {
->>>>>>> 0c067435
+    if (def->type == NETPLAN_DEF_TYPE_WIFI || def->has_auth) {
         g_autofree char* link = g_strjoin(NULL, rootdir ?: "", "/run/systemd/system/systemd-networkd.service.wants/netplan-wpa-", def->id, ".service", NULL);
         g_autofree char* slink = g_strjoin(NULL, "/run/systemd/system/netplan-wpa-", def->id, ".service", NULL);
         if (def->type == NETPLAN_DEF_TYPE_WIFI && def->has_match) {
