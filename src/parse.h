/*
 * Copyright (C) 2016 Canonical, Ltd.
 * Author: Martin Pitt <martin.pitt@ubuntu.com>
 *
 * This program is free software; you can redistribute it and/or modify
 * it under the terms of the GNU General Public License as published by
 * the Free Software Foundation; version 3.
 *
 * This program is distributed in the hope that it will be useful,
 * but WITHOUT ANY WARRANTY; without even the implied warranty of
 * MERCHANTABILITY or FITNESS FOR A PARTICULAR PURPOSE.  See the
 * GNU General Public License for more details.
 *
 * You should have received a copy of the GNU General Public License
 * along with this program.  If not, see <http://www.gnu.org/licenses/>.
 */

#pragma once

#include <uuid.h>
#include <yaml.h>

#define NETPLAN_VERSION_MIN	2
#define NETPLAN_VERSION_MAX	3


/* file that is currently being processed, for useful error messages */
const char* current_file;

/* List of "seen" ids not found in netdefs yet by the parser.
 * These are removed when it exists in this list and we reach the point of
 * creating a netdef for that id; so by the time we're done parsing the yaml
 * document it should be empty. */
GHashTable *missing_id;
int missing_ids_found;

/****************************************************
 * Parsed definitions
 ****************************************************/

typedef enum {
    NETPLAN_DEF_TYPE_NONE,
    /* physical devices */
    NETPLAN_DEF_TYPE_ETHERNET,
    NETPLAN_DEF_TYPE_WIFI,
    NETPLAN_DEF_TYPE_MODEM,
    /* virtual devices */
    NETPLAN_DEF_TYPE_VIRTUAL,
    NETPLAN_DEF_TYPE_BRIDGE = NETPLAN_DEF_TYPE_VIRTUAL,
    NETPLAN_DEF_TYPE_BOND,
    NETPLAN_DEF_TYPE_VLAN,
    NETPLAN_DEF_TYPE_TUNNEL,
} NetplanDefType;

typedef enum {
    NETPLAN_BACKEND_NONE,
    NETPLAN_BACKEND_NETWORKD,
    NETPLAN_BACKEND_NM,
    NETPLAN_BACKEND_OVS,
    NETPLAN_BACKEND_MAX_,
} NetplanBackend;

static const char* const netplan_backend_to_name[NETPLAN_BACKEND_MAX_] = {
        [NETPLAN_BACKEND_NONE] = "none",
        [NETPLAN_BACKEND_NETWORKD] = "networkd",
        [NETPLAN_BACKEND_NM] = "NetworkManager",
        [NETPLAN_BACKEND_OVS] = "OpenVSwitch",
};

typedef enum {
    NETPLAN_RA_MODE_KERNEL,
    NETPLAN_RA_MODE_ENABLED,
    NETPLAN_RA_MODE_DISABLED,
} NetplanRAMode;

typedef enum {
    NETPLAN_OPTIONAL_IPV4_LL = 1<<0,
    NETPLAN_OPTIONAL_IPV6_RA = 1<<1,
    NETPLAN_OPTIONAL_DHCP4   = 1<<2,
    NETPLAN_OPTIONAL_DHCP6   = 1<<3,
    NETPLAN_OPTIONAL_STATIC  = 1<<4,
} NetplanOptionalAddressFlag;

typedef enum {
    NETPLAN_ADDRGEN_DEFAULT,
    NETPLAN_ADDRGEN_EUI64,
    NETPLAN_ADDRGEN_STABLEPRIVACY,
} NetplanAddrGenMode;

struct NetplanOptionalAddressType {
    char* name;
    NetplanOptionalAddressFlag flag;
};

extern struct NetplanOptionalAddressType NETPLAN_OPTIONAL_ADDRESS_TYPES[];

/* Tunnel mode enum; sync with NetworkManager's DBUS API */
/* TODO: figure out whether networkd's GRETAP and NM's ISATAP
 *       are the same thing.
 */
typedef enum {
    NETPLAN_TUNNEL_MODE_UNKNOWN     = 0,
    NETPLAN_TUNNEL_MODE_IPIP        = 1,
    NETPLAN_TUNNEL_MODE_GRE         = 2,
    NETPLAN_TUNNEL_MODE_SIT         = 3,
    NETPLAN_TUNNEL_MODE_ISATAP      = 4,  // NM only.
    NETPLAN_TUNNEL_MODE_VTI         = 5,
    NETPLAN_TUNNEL_MODE_IP6IP6      = 6,
    NETPLAN_TUNNEL_MODE_IPIP6       = 7,
    NETPLAN_TUNNEL_MODE_IP6GRE      = 8,
    NETPLAN_TUNNEL_MODE_VTI6        = 9,

    /* systemd-only, apparently? */
    NETPLAN_TUNNEL_MODE_GRETAP      = 101,
    NETPLAN_TUNNEL_MODE_IP6GRETAP   = 102,

    NETPLAN_TUNNEL_MODE_MAX_,
} NetplanTunnelMode;

static const char* const
netplan_tunnel_mode_table[NETPLAN_TUNNEL_MODE_MAX_] = {
    [NETPLAN_TUNNEL_MODE_UNKNOWN] = "unknown",
    [NETPLAN_TUNNEL_MODE_IPIP] = "ipip",
    [NETPLAN_TUNNEL_MODE_GRE] = "gre",
    [NETPLAN_TUNNEL_MODE_SIT] = "sit",
    [NETPLAN_TUNNEL_MODE_ISATAP] = "isatap",
    [NETPLAN_TUNNEL_MODE_VTI] = "vti",
    [NETPLAN_TUNNEL_MODE_IP6IP6] = "ip6ip6",
    [NETPLAN_TUNNEL_MODE_IPIP6] = "ipip6",
    [NETPLAN_TUNNEL_MODE_IP6GRE] = "ip6gre",
    [NETPLAN_TUNNEL_MODE_VTI6] = "vti6",

    [NETPLAN_TUNNEL_MODE_GRETAP] = "gretap",
    [NETPLAN_TUNNEL_MODE_IP6GRETAP] = "ip6gretap",
};

typedef enum {
    NETPLAN_WIFI_WOWLAN_DEFAULT           = 1<<0,
    NETPLAN_WIFI_WOWLAN_ANY               = 1<<1,
    NETPLAN_WIFI_WOWLAN_DISCONNECT        = 1<<2,
    NETPLAN_WIFI_WOWLAN_MAGIC             = 1<<3,
    NETPLAN_WIFI_WOWLAN_GTK_REKEY_FAILURE = 1<<4,
    NETPLAN_WIFI_WOWLAN_EAP_IDENTITY_REQ  = 1<<5,
    NETPLAN_WIFI_WOWLAN_4WAY_HANDSHAKE    = 1<<6,
    NETPLAN_WIFI_WOWLAN_RFKILL_RELEASE    = 1<<7,
    NETPLAN_WIFI_WOWLAN_TCP               = 1<<8,
} NetplanWifiWowlanFlag;

struct NetplanWifiWowlanType {
    char* name;
    NetplanWifiWowlanFlag flag;
};

extern struct NetplanWifiWowlanType NETPLAN_WIFI_WOWLAN_TYPES[];

typedef enum {
    NETPLAN_AUTH_KEY_MANAGEMENT_NONE,
    NETPLAN_AUTH_KEY_MANAGEMENT_WPA_PSK,
    NETPLAN_AUTH_KEY_MANAGEMENT_WPA_EAP,
    NETPLAN_AUTH_KEY_MANAGEMENT_8021X,
} NetplanAuthKeyManagementType;

typedef enum {
    NETPLAN_AUTH_EAP_NONE,
    NETPLAN_AUTH_EAP_TLS,
    NETPLAN_AUTH_EAP_PEAP,
    NETPLAN_AUTH_EAP_TTLS,
} NetplanAuthEAPMethod;

typedef struct missing_node {
    char* netdef_id;
    const yaml_node_t* node;
} NetplanMissingNode;

typedef struct authentication_settings {
    NetplanAuthKeyManagementType key_management;
    NetplanAuthEAPMethod eap_method;
    char* identity;
    char* anonymous_identity;
    char* password;
    char* ca_certificate;
    char* client_certificate;
    char* client_key;
    char* client_key_password;
    char* phase2_auth;  /* netplan-feature: auth-phase2 */
} NetplanAuthenticationSettings;

/* Fields below are valid for dhcp4 and dhcp6 unless otherwise noted. */
typedef struct dhcp_overrides {
    gboolean use_dns;
    gboolean use_ntp;
    gboolean send_hostname;
    gboolean use_hostname;
    gboolean use_mtu;
    gboolean use_routes;
    char* use_domains; /* netplan-feature: dhcp-use-domains */
    char* hostname;
    guint metric;
} NetplanDHCPOverrides;

typedef struct ovs_settings {
    GHashTable* external_ids;
    GHashTable* other_config;
    char* lacp;
<<<<<<< HEAD
    char* fail_mode;
    gboolean mcast_snooping;
    GArray* protocols;
    gboolean rstp;

=======
>>>>>>> e299444b
} NetplanOVSSettings;

/**
 * Represent a configuration stanza
 */

struct net_definition;

typedef struct net_definition NetplanNetDefinition;

struct net_definition {
    NetplanDefType type;
    NetplanBackend backend;
    char* id;
    /* only necessary for NetworkManager connection UUIDs in some cases */
    uuid_t uuid;

    /* status options */
    gboolean optional;
    NetplanOptionalAddressFlag optional_addresses;
    gboolean critical;

    /* addresses */
    gboolean dhcp4;
    gboolean dhcp6;
    char* dhcp_identifier;
    NetplanDHCPOverrides dhcp4_overrides;
    NetplanDHCPOverrides dhcp6_overrides;
    NetplanRAMode accept_ra;
    GArray* ip4_addresses;
    GArray* ip6_addresses;
    gboolean ip6_privacy;
    guint ip6_addr_gen_mode;
    char* gateway4;
    char* gateway6;
    GArray* ip4_nameservers;
    GArray* ip6_nameservers;
    GArray* search_domains;
    GArray* routes;
    GArray* ip_rules;
    struct {
        gboolean ipv4;
        gboolean ipv6;
    } linklocal;

    /* master ID for slave devices */
    char* bridge;
    char* bond;

    /* vlan */
    guint vlan_id;
    NetplanNetDefinition* vlan_link;
    gboolean has_vlans;

    /* Configured custom MAC address */
    char* set_mac;

    /* interface mtu */
    guint mtubytes;
    /* ipv6 mtu */
    /* netplan-feature: ipv6-mtu */
    guint ipv6_mtubytes;

    /* these properties are only valid for physical interfaces (type < ND_VIRTUAL) */
    char* set_name;
    struct {
        char* driver;
        char* mac;
        char* original_name;
    } match;
    gboolean has_match;
    gboolean wake_on_lan;
    NetplanWifiWowlanFlag wowlan;
    gboolean emit_lldp;


    /* these properties are only valid for NETPLAN_DEF_TYPE_WIFI */
    GHashTable* access_points; /* SSID → NetplanWifiAccessPoint* */

    struct {
        char* mode;
        char* lacp_rate;
        char* monitor_interval;
        guint min_links;
        char* transmit_hash_policy;
        char* selection_logic;
        gboolean all_slaves_active;
        char* arp_interval;
        GArray* arp_ip_targets;
        char* arp_validate;
        char* arp_all_targets;
        char* up_delay;
        char* down_delay;
        char* fail_over_mac_policy;
        guint gratuitous_arp;
        /* TODO: unsolicited_na */
        guint packets_per_slave;
        char* primary_reselect_policy;
        guint resend_igmp;
        char* learn_interval;
        char* primary_slave;
    } bond_params;

    /* netplan-feature: modems */
    struct {
        char* apn;
        gboolean auto_config;
        char* device_id;
        char* network_id;
        char* number;
        char* password;
        char* pin;
        char* sim_id;
        char* sim_operator_id;
        char* username;
    } modem_params;

    struct {
        char* ageing_time;
        guint priority;
        guint port_priority;
        char* forward_delay;
        char* hello_time;
        char* max_age;
        guint path_cost;
        gboolean stp;
    } bridge_params;
    gboolean custom_bridging;

    struct {
        NetplanTunnelMode mode;
        char *local_ip;
        char *remote_ip;
        char *input_key;
        char *output_key;
    } tunnel;

    NetplanAuthenticationSettings auth;
    gboolean has_auth;

    /* these properties are only valid for SR-IOV NICs */
    /* netplan-feature: sriov */
    struct net_definition* sriov_link;
    gboolean sriov_vlan_filter;
    guint sriov_explicit_vf_count;

    /* these properties are only valid for OpenVSwitch */
    /* netplan-feature: openvswitch */
    NetplanOVSSettings ovs_settings;

    union {
        struct NetplanNMSettings {
            char *name;
            char *uuid;
            char *stable_id;
            char *device;
        } nm;
        struct NetplanNetworkdSettings {
            char *unit;
        } networkd;
    } backend_settings;
};

typedef enum {
    NETPLAN_WIFI_MODE_INFRASTRUCTURE,
    NETPLAN_WIFI_MODE_ADHOC,
    NETPLAN_WIFI_MODE_AP
} NetplanWifiMode;

typedef enum {
    NETPLAN_WIFI_BAND_DEFAULT,
    NETPLAN_WIFI_BAND_5,
    NETPLAN_WIFI_BAND_24
} NetplanWifiBand;

typedef struct {
    NetplanWifiMode mode;
    char* ssid;
    NetplanWifiBand band;
    char* bssid;
    gboolean hidden;
    guint channel;

    NetplanAuthenticationSettings auth;
    gboolean has_auth;
} NetplanWifiAccessPoint;

#define NETPLAN_METRIC_UNSPEC G_MAXUINT
#define NETPLAN_ROUTE_TABLE_UNSPEC 0
#define NETPLAN_IP_RULE_PRIO_UNSPEC G_MAXUINT
#define NETPLAN_IP_RULE_FW_MARK_UNSPEC 0
#define NETPLAN_IP_RULE_TOS_UNSPEC G_MAXUINT

typedef struct {
    guint family;
    char* type;
    char* scope;
    guint table;

    char* from;
    char* to;
    char* via;

    gboolean onlink;

    /* valid metrics are valid positive integers.
     * invalid metrics are represented by METRIC_UNSPEC */
    guint metric;
} NetplanIPRoute;

typedef struct {
    guint family;

    char* from;
    char* to;

    /* table: Valid values are 1 <= x <= 4294967295) */
    guint table;
    guint priority;
    /* fwmark: Valid values are 1 <= x <= 4294967295) */
    guint fwmark;
    /* type-of-service: between 0 and 255 */
    guint tos;
} NetplanIPRule;

/* Written/updated by parse_yaml(): char* id →  net_definition */
extern GHashTable* netdefs;
extern GList* netdefs_ordered;
extern NetplanOVSSettings ovs_settings_global;

/****************************************************
 * Functions
 ****************************************************/

gboolean netplan_parse_yaml(const char* filename, GError** error);
GHashTable* netplan_finish_parse(GError** error);
NetplanBackend netplan_get_global_backend();
const char* tunnel_mode_to_string(NetplanTunnelMode mode);<|MERGE_RESOLUTION|>--- conflicted
+++ resolved
@@ -202,14 +202,10 @@
     GHashTable* external_ids;
     GHashTable* other_config;
     char* lacp;
-<<<<<<< HEAD
     char* fail_mode;
     gboolean mcast_snooping;
     GArray* protocols;
     gboolean rstp;
-
-=======
->>>>>>> e299444b
 } NetplanOVSSettings;
 
 /**
